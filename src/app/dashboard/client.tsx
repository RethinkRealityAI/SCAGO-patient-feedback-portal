'use client'

import { useEffect, useMemo, useState, useCallback } from 'react'
import {
  Card,
  CardContent,
  CardDescription,
  CardHeader,
  CardTitle,
} from '@/components/ui/card'
import { Button } from '@/components/ui/button'
import { Dialog, DialogContent, DialogHeader, DialogTitle, DialogDescription, DialogFooter } from '@/components/ui/dialog'
import {
  Table,
  TableBody,
  TableCell,
  TableHead,
  TableHeader,
  TableRow,
} from '@/components/ui/table'
import {
  Pagination,
  PaginationContent,
  PaginationItem,
  PaginationPrevious,
  PaginationLink,
  PaginationNext,
} from '@/components/ui/pagination'
import { Alert, AlertDescription, AlertTitle } from '@/components/ui/alert'
import { 
  Loader, AlertCircle, Star, Calendar, Building2, Clock, 
  Activity, Heart, Users, Sparkles, ThumbsUp, Download, FileText, FileSpreadsheet,
  TrendingUp as TrendingUpIcon, TrendingDown, Minus, ArrowUpRight, ArrowDownRight, Keyboard
} from 'lucide-react'
import { Select, SelectContent, SelectItem, SelectTrigger, SelectValue } from '@/components/ui/select'
import { Input } from '@/components/ui/input'
import { Badge } from '@/components/ui/badge'
import { Skeleton } from '@/components/ui/skeleton'
import {
  ChartContainer,
  ChartLegend,
  ChartLegendContent,
  ChartTooltip,
  ChartTooltipContent,
} from '@/components/ui/chart'
import { Line, LineChart, CartesianGrid, XAxis, YAxis, Bar, BarChart, Pie, PieChart, Cell, ResponsiveContainer, Tooltip, Legend } from 'recharts'
import { Card as UCard } from '@/components/ui/card'
import { ClipboardList, TrendingUp, Gauge, BarChart3, Search, Filter, X, RefreshCw, MessageSquare } from 'lucide-react'
import { FeedbackSubmission } from './types'
import { analyzeFeedback, generateAnalysisPdf } from './actions'
import ReactMarkdown from 'react-markdown'
import Link from 'next/link'
import { useNotificationCenter, useAnalyticsNotifications } from '@/hooks/use-notifications'
import { NotificationSystem } from '@/components/notification-system'
import FloatingChatButton from '@/components/floating-chat-button'
import AnalysisDisplay from '@/components/analysis-display'
// Firestore imports removed - now using utility functions from @/lib/submission-utils
import { getSurveys } from '../actions'
import { useAuth } from '@/hooks/use-auth'
import { signOut } from '@/lib/firebase-auth'
import { LogOut } from 'lucide-react'

const SUBMISSIONS_PER_PAGE = 10

// Helper function to detect if submissions are from consent survey
function isConsentSurvey(submissions: FeedbackSubmission[]): boolean {
  if (submissions.length === 0) return false
  const sample = submissions[0] as any
  // Check for consent-specific fields
  return !!(sample.digitalSignature || sample.ageConfirmation || sample.scdConnection || sample.primaryHospital)
}

export default function Dashboard() {
  const { user } = useAuth()
  const [submissions, setSubmissions] = useState<FeedbackSubmission[]>([])
  const [surveys, setSurveys] = useState<Array<{ id: string; title: string; description?: string }>>([])
  const [initialLoading, setInitialLoading] = useState(true)
  const [fetchError, setFetchError] = useState<string | null>(null)
  const [currentPage, setCurrentPage] = useState(1)
  const [analysis, setAnalysis] = useState<string | null>(null)
  const [isLoading, setIsLoading] = useState(false)
  const [error, setError] = useState<string | null>(null)
  const [selectedSurvey, setSelectedSurvey] = useState<string>('all')
  const [isModalOpen, setIsModalOpen] = useState(false)
  const [activeSubmission, setActiveSubmission] = useState<FeedbackSubmission | null>(null)
  const [singleAnalysis, setSingleAnalysis] = useState<string | null>(null)
  const [singleLoading, setSingleLoading] = useState(false)
  const [showInsights, setShowInsights] = useState(false)
  const [selectedChart, setSelectedChart] = useState<'rating' | 'pain' | 'wait' | 'stay' | 'satisfaction' | 'scdConnection' | 'contactPreferences' | 'geography' | 'submissions' | 'surveyBreakdown'>('rating')
  const [searchQuery, setSearchQuery] = useState('')
  const [dateRange, setDateRange] = useState<'all' | '7d' | '30d' | '90d'>('all')
  const [ratingFilter, setRatingFilter] = useState<'all' | 'excellent' | 'good' | 'poor'>('all')
  const [hospitalFilter, setHospitalFilter] = useState('all')
  const [isRefreshing, setIsRefreshing] = useState(false)
  const [compareMode, setCompareMode] = useState(false)
  const [compareSurvey, setCompareSurvey] = useState<string | null>(null)
  const [showExportDialog, setShowExportDialog] = useState(false)
  const [viewMode, setViewMode] = useState<'grid' | 'compact'>('grid')
  const [showKeyboardHelp, setShowKeyboardHelp] = useState(false)

  const surveyOptions = useMemo(() => {
    // Show all existing surveys in the dropdown, not just ones with submissions
    const allSurveyIds = surveys.map(s => s.id)
    return ['all', ...allSurveyIds]
  }, [surveys])

  const surveyTitleMap = useMemo(() => {
    const map = new Map<string, string>()
    surveys.forEach(survey => {
      map.set(survey.id, survey.title)
    })
    return map
  }, [surveys])

  const hospitalOptions = useMemo(() => {
    const hospitals = Array.from(new Set(submissions.map(s => 
      (s as any).hospital || (s as any)['hospital-on']?.selection || 'Unknown Hospital'
    )))
    return ['all', ...hospitals]
  }, [submissions])

  // Fetch data on mount
  useEffect(() => {
    async function fetchData() {
      try {
        setInitialLoading(true)
        setFetchError(null)

        // Ensure user is authenticated and token is fresh (force refresh to get latest custom claims)
        if (!user) {
          setFetchError('You must be logged in to view this dashboard.')
          setInitialLoading(false)
          return
        }

        // Force refresh ID token to ensure we have latest custom claims
        // This is important if roles were recently updated
        if (user) {
          await user.getIdToken(true) // Force refresh to get latest custom claims
        }

        // Fetch submissions using utility function (handles both new and legacy structures)
        const { fetchAllSubmissions } = await import('@/lib/submission-utils')
        const uniqueSubmissions = await fetchAllSubmissions()
        setSubmissions(uniqueSubmissions)

        // Fetch surveys
        const surveysData = await getSurveys()
        setSurveys(surveysData)
      } catch (e: any) {
        console.error("Error fetching data:", e)
        if (e.code === 'permission-denied') {
          setFetchError('You do not have permission to view this data. Please ensure you are logged in as an admin.')
        } else {
          setFetchError('Failed to load dashboard data. Please try refreshing the page.')
        }
      } finally {
        setInitialLoading(false)
      }
    }

    fetchData()
  }, [])

  // Reset selectedSurvey if it's no longer valid (e.g., survey was deleted)
  useEffect(() => {
    if (selectedSurvey !== 'all' && !surveyOptions.includes(selectedSurvey)) {
      setSelectedSurvey('all')
    }
  }, [selectedSurvey, surveyOptions])

  // Detect if we're in "All Surveys" overview mode
  const isAllSurveysMode = selectedSurvey === 'all'

  // Detect if current filtered data is consent survey
  const isConsent = useMemo(() => {
    if (isAllSurveysMode) return false // Overview mode is neither consent nor feedback
    return isConsentSurvey(submissions.filter(s => s.surveyId === selectedSurvey))
  }, [submissions, selectedSurvey, isAllSurveysMode])

  // Ensure the chart selection matches the survey type
  useEffect(() => {
    const feedbackCharts = new Set(['rating', 'pain', 'wait', 'stay', 'satisfaction'])
    const consentCharts = new Set(['submissions', 'scdConnection', 'contactPreferences', 'geography'])
    const overviewCharts = new Set(['submissions', 'geography', 'surveyBreakdown'])
    
    if (isAllSurveysMode && (feedbackCharts.has(selectedChart) || consentCharts.has(selectedChart)) && !overviewCharts.has(selectedChart)) {
      setSelectedChart('submissions')
    } else if (isConsent && feedbackCharts.has(selectedChart)) {
      setSelectedChart('submissions')
    } else if (!isConsent && !isAllSurveysMode && consentCharts.has(selectedChart)) {
      setSelectedChart('rating')
    }
  }, [isConsent, selectedChart, isAllSurveysMode])

  const filtered = useMemo(() => {
    // Start with all submissions - don't filter out based on survey existence
    // This ensures all submissions are visible even if their survey was deleted or not found
    let result = submissions

    // Filter by survey
    if (selectedSurvey !== 'all') {
      result = result.filter(s => s.surveyId === selectedSurvey)
    }

    // Filter by search query
    if (searchQuery.trim()) {
      const query = searchQuery.toLowerCase()
      result = result.filter(s => {
        // Helper to check if this specific submission is a consent type
        const isConsentSubmission = isConsentSurvey([s])
        
        // Search all relevant fields based on submission type
        if (isConsentSubmission) {
          // Search consent-specific fields
          return (
            ((s as any).firstName || '').toLowerCase().includes(query) ||
            ((s as any).lastName || '').toLowerCase().includes(query) ||
            ((s as any).email || '').toLowerCase().includes(query) ||
            ((s as any).city?.selection || '').toLowerCase().includes(query) ||
            (s.surveyId || '').toLowerCase().includes(query)
          )
        } else {
          // Search feedback-specific fields
          return (
            (s.hospitalInteraction || '').toLowerCase().includes(query) ||
            ((s as any).hospital || '').toLowerCase().includes(query) ||
            (s.surveyId || '').toLowerCase().includes(query) ||
            // Also check rating if it's a number
            (s.rating && String(s.rating).includes(query))
          )
        }
      })
    }

    // Filter by date range
    if (dateRange !== 'all') {
      const now = new Date()
      const daysAgo = dateRange === '7d' ? 7 : dateRange === '30d' ? 30 : 90
      const cutoff = new Date(now.getTime() - (daysAgo * 24 * 60 * 60 * 1000))
      result = result.filter(s => {
        if (!s.submittedAt) return false
        const date = new Date(s.submittedAt)
        if (isNaN(date.getTime())) return false
        return date >= cutoff
      })
    }

    // Filter by rating (only for submissions that have ratings - skip consent surveys)
    if (ratingFilter !== 'all') {
      result = result.filter(s => {
        const rating = Number(s.rating)
        // Skip submissions without valid ratings (consent surveys typically don't have ratings)
        if (isNaN(rating) || rating === 0) return false
        
        if (ratingFilter === 'excellent') {
          return rating >= 8
        } else if (ratingFilter === 'good') {
          return rating >= 5 && rating < 8
        } else if (ratingFilter === 'poor') {
          return rating < 5
        }
        return true
      })
    }

    // Filter by hospital (works for both consent and feedback surveys)
    if (hospitalFilter !== 'all') {
      result = result.filter(s => {
        const hospital = (s as any).hospital || 
                        (s as any)['hospital-on']?.selection || 
                        (s as any).primaryHospital?.selection || 
                        'Unknown Hospital'
        return hospital === hospitalFilter
      })
    }

    return result
  }, [submissions, surveys, selectedSurvey, searchQuery, dateRange, ratingFilter, hospitalFilter])

  const totalPages = Math.max(1, Math.ceil(filtered.length / SUBMISSIONS_PER_PAGE))

  // Reset to page 1 if current page is out of bounds
  useEffect(() => {
    if (currentPage > totalPages && totalPages > 0) {
      setCurrentPage(1)
    }
  }, [totalPages, currentPage])

  const handlePageChange = (page: number) => {
    if (page >= 1 && page <= totalPages) {
      setCurrentPage(page)
    }
  }

  const paginatedSubmissions = filtered.slice(
    (currentPage - 1) * SUBMISSIONS_PER_PAGE,
    currentPage * SUBMISSIONS_PER_PAGE
  )

  const ratingOverTime = useMemo(() => {
    const byDate = new Map<string, { date: string; avg: number; count: number }>()
    for (const s of filtered) {
      // Validate submittedAt date
      const d = s.submittedAt ? new Date(s.submittedAt) : null
      if (!d || isNaN(d.getTime())) continue // Skip invalid dates
      
      const key = new Date(d.getFullYear(), d.getMonth(), d.getDate()).toISOString().slice(0,10)
      const current = byDate.get(key) || { date: key, avg: 0, count: 0 }
      const nextCount = current.count + 1
      const ratingValue = Number(s.rating)
      const nextAvg = (current.avg * current.count + (isNaN(ratingValue) ? 0 : ratingValue)) / nextCount
      byDate.set(key, { date: key, avg: nextAvg, count: nextCount })
    }
    return Array.from(byDate.values()).sort((a,b) => a.date.localeCompare(b.date))
  }, [filtered])

  const metrics = useMemo(() => {
    const total = filtered.length
    // Count unique surveys from all submissions (including those without matching survey docs)
    // Filter out undefined/null surveyIds to avoid counting them
    const surveysCount = new Set(submissions.map(s => s.surveyId).filter(id => id != null)).size
    
    // Overview mode: High-level metrics across all surveys
    if (isAllSurveysMode) {
      // Count submissions by survey
      const bySurvey = new Map<string, number>()
      filtered.forEach(s => {
        bySurvey.set(s.surveyId, (bySurvey.get(s.surveyId) || 0) + 1)
      })
      
      // Geographic distribution (works for both consent and feedback)
      const geographicDistribution = new Map<string, number>()
      filtered.forEach(s => {
        const location = (s as any).city?.selection || 
                        (s as any).primaryHospital?.selection || 
                        (s as any).hospital || 
                        (s as any)['hospital-on']?.selection || 
                        'Unknown'
        geographicDistribution.set(location, (geographicDistribution.get(location) || 0) + 1)
      })
      
      // Time-based analysis
      const now = new Date()
      const last7Days = filtered.filter(s => {
        const date = new Date(s.submittedAt)
        const diffTime = now.getTime() - date.getTime()
        const diffDays = diffTime / (1000 * 60 * 60 * 24)
        return diffDays <= 7
      }).length
      
      const last30Days = filtered.filter(s => {
        const date = new Date(s.submittedAt)
        const diffTime = now.getTime() - date.getTime()
        const diffDays = diffTime / (1000 * 60 * 60 * 24)
        return diffDays <= 30
      }).length
      
      return {
        total,
        surveysCount,
        last7Days,
        last30Days,
        overviewMetrics: {
          surveyBreakdown: Array.from(bySurvey.entries())
            .map(([surveyId, count]) => ({
              surveyId,
              surveyTitle: surveyTitleMap.get(surveyId) || surveyId,
              count,
              percentage: total > 0 ? Math.round((count / total) * 100) : 0
            }))
            .sort((a, b) => b.count - a.count),
          geographicDistribution: Array.from(geographicDistribution.entries())
            .map(([location, count]) => ({ location, count }))
            .sort((a, b) => b.count - a.count)
            .slice(0, 10),
          topLocation: Array.from(geographicDistribution.entries())
            .sort((a, b) => b[1] - a[1])[0]?.[0] || 'N/A'
        }
      }
    }
    
    if (isConsent) {
      // Consent-specific metrics
      const scdConnectionCounts = new Map<string, number>()
      const mayContactYes = filtered.filter(s => (s as any).mayContact === 'yes').length
      const joinMailingListYes = filtered.filter(s => (s as any).joinMailingList === 'yes').length
      const joinSupportGroupsYes = filtered.filter(s => (s as any).joinSupportGroups === 'yes').length
      const consentToAdvocacyYes = filtered.filter(s => (s as any).consentToAdvocacy === 'yes').length
      
      // Count SCD connections
      for (const s of filtered) {
        const connections = (s as any).scdConnection
        if (Array.isArray(connections)) {
          connections.forEach((conn: string) => {
            scdConnectionCounts.set(conn, (scdConnectionCounts.get(conn) || 0) + 1)
          })
        } else if (connections) {
          scdConnectionCounts.set(connections, (scdConnectionCounts.get(connections) || 0) + 1)
        }
      }
      
      // Geographic distribution
      const geographicDistribution = new Map<string, number>()
      for (const s of filtered) {
        const city = (s as any).city?.selection || 'Unknown'
        geographicDistribution.set(city, (geographicDistribution.get(city) || 0) + 1)
      }
      
      return {
        total,
        surveysCount,
        consentMetrics: {
          mayContactYes,
          mayContactPercent: total > 0 ? Math.round((mayContactYes / total) * 100) : 0,
          joinMailingListYes,
          joinMailingListPercent: total > 0 ? Math.round((joinMailingListYes / total) * 100) : 0,
          joinSupportGroupsYes,
          joinSupportGroupsPercent: total > 0 ? Math.round((joinSupportGroupsYes / total) * 100) : 0,
          consentToAdvocacyYes,
          consentToAdvocacyPercent: total > 0 ? Math.round((consentToAdvocacyYes / total) * 100) : 0,
          scdConnectionCounts: Array.from(scdConnectionCounts.entries())
            .map(([type, count]) => ({ type, count }))
            .sort((a, b) => b.count - a.count),
          geographicDistribution: Array.from(geographicDistribution.entries())
            .map(([city, count]) => ({ city, count }))
            .sort((a, b) => b.count - a.count)
        }
      }
    } else {
      // Hospital feedback metrics
      const validRatings = filtered.filter(s => s.rating != null && !isNaN(Number(s.rating)))
      const avg = validRatings.length > 0 ? (validRatings.reduce((a, s) => a + Number(s.rating), 0) / validRatings.length) : 0
      let excellent = 0, good = 0, needsImprovement = 0
      for (const s of validRatings) {
        const r = Number(s.rating)
        if (r >= 8) excellent++
        else if (r >= 5) good++
        else needsImprovement++
      }
      
      // Group ratings by hospital
      const hospitalRatings = new Map<string, { total: number; sum: number; count: number }>()
      for (const s of validRatings) {
        const hospital = (s as any).hospital || (s as any)['hospital-on']?.selection || 'Unknown Hospital'
        const current = hospitalRatings.get(hospital) || { total: 0, sum: 0, count: 0 }
        hospitalRatings.set(hospital, {
          total: current.total + 1,
          sum: current.sum + Number(s.rating),
          count: current.count + 1
        })
      }
      
      return { 
        total, 
        avg: Number(avg.toFixed(1)), 
        excellent, 
        good, 
        needsImprovement, 
        surveysCount,
        hospitalRatings: Array.from(hospitalRatings.entries())
          .map(([name, data]) => ({
            name,
            avgRating: data.count > 0 ? (data.sum / data.count).toFixed(1) : '0.0',
            count: data.count
          }))
          .sort((a, b) => b.count - a.count)
      }
    }
  }, [filtered, submissions, surveys, isConsent, isAllSurveysMode, surveyTitleMap])

  const experienceData = useMemo(() => {
    if (isConsent) {
      return [] // Not applicable for consent surveys
    }
    return [
      { name: 'Excellent (8-10)', value: (metrics as any).excellent || 0 },
      { name: 'Good (5-7)', value: (metrics as any).good || 0 },
      { name: 'Needs Improvement (0-4)', value: (metrics as any).needsImprovement || 0 },
    ]
  }, [metrics, isConsent])

  const submissionsOverTime = useMemo(() => {
    const byDate = new Map<string, number>()
    for (const s of filtered) {
      const d = new Date(s.submittedAt)
      const key = new Date(d.getFullYear(), d.getMonth(), d.getDate()).toISOString().slice(0,10)
      byDate.set(key, (byDate.get(key) || 0) + 1)
    }
    return Array.from(byDate.entries()).sort((a,b)=>a[0].localeCompare(b[0])).map(([date, count]) => ({ date, count }))
  }, [filtered])

  // Additional chart data computations
  const chartData = useMemo(() => {
    const m = metrics as any
    
    // Overview mode: High-level chart data
    if (isAllSurveysMode) {
      return {
        surveyBreakdown: m.overviewMetrics?.surveyBreakdown || [],
        geography: m.overviewMetrics?.geographicDistribution || [],
        scdConnection: [],
        contactPreferences: [],
        painScores: [],
        waitTimes: [],
        stayLength: [],
        departmentSatisfaction: []
      }
    }
    
    if (isConsent) {
      // Consent-specific chart data
      return {
        scdConnection: m.consentMetrics?.scdConnectionCounts || [],
        contactPreferences: [
          { preference: 'May Contact', count: m.consentMetrics?.mayContactYes || 0 },
          { preference: 'Mailing List', count: m.consentMetrics?.joinMailingListYes || 0 },
          { preference: 'Support Groups', count: m.consentMetrics?.joinSupportGroupsYes || 0 },
          { preference: 'Advocacy Consent', count: m.consentMetrics?.consentToAdvocacyYes || 0 },
        ],
        geography: m.consentMetrics?.geographicDistribution?.slice(0, 10) || [],
        surveyBreakdown: [],
        painScores: [],
        waitTimes: [],
        stayLength: [],
        departmentSatisfaction: []
      }
    }

    // Hospital feedback chart data
    const painScores = new Map<number, number>()
    for (let i = 0; i <= 10; i++) painScores.set(i, 0)
    
    const waitTimes = new Map<string, number>()
    const waitCategories = ['< 30min', '30-60min', '1-2hr', '2-4hr', '4-8hr', '> 8hr']
    waitCategories.forEach(cat => waitTimes.set(cat, 0))
    
    const stayLength = new Map<string, number>()
    const stayCategories = ['< 1 day', '1-2 days', '3-5 days', '1 week', '> 1 week']
    stayCategories.forEach(cat => stayLength.set(cat, 0))
    
    const departmentSatisfaction = new Map<string, { total: number; sum: number }>()
    
    for (const s of filtered) {
      const pain = (s as any).painScore || (s as any).painLevel
      if (pain !== undefined) {
        painScores.set(Number(pain), (painScores.get(Number(pain)) || 0) + 1)
      }
      
      const wait = (s as any).waitTime
      if (wait) {
        let category = '< 30min'
        if (typeof wait === 'object') {
          const totalMinutes = (wait.hours || 0) * 60 + (wait.minutes || 0)
          if (totalMinutes < 30) category = '< 30min'
          else if (totalMinutes <= 60) category = '30-60min'
          else if (totalMinutes <= 120) category = '1-2hr'
          else if (totalMinutes <= 240) category = '2-4hr'
          else if (totalMinutes <= 480) category = '4-8hr'
          else category = '> 8hr'
        }
        waitTimes.set(category, (waitTimes.get(category) || 0) + 1)
      }
      
      const stay = (s as any).lengthOfStay
      if (stay) {
        let category = '< 1 day'
        if (typeof stay === 'object') {
          const totalDays = (stay.days || 0) + (stay.hours || 0) / 24
          if (totalDays < 1) category = '< 1 day'
          else if (totalDays <= 2) category = '1-2 days'
          else if (totalDays <= 5) category = '3-5 days'
          else if (totalDays <= 7) category = '1 week'
          else category = '> 1 week'
        }
        stayLength.set(category, (stayLength.get(category) || 0) + 1)
      }
      
      const dept = (s as any).department || 'Unknown'
      const current = departmentSatisfaction.get(dept) || { total: 0, sum: 0 }
      departmentSatisfaction.set(dept, {
        total: current.total + 1,
        sum: current.sum + Number(s.rating || 0)
      })
    }
    
    return {
      painScores: Array.from(painScores.entries())
        .map(([score, count]) => ({ score, count }))
        .filter(item => item.count > 0),
      waitTimes: Array.from(waitTimes.entries())
        .map(([category, count]) => ({ category, count }))
        .filter(item => item.count > 0),
      stayLength: Array.from(stayLength.entries())
        .map(([category, count]) => ({ category, count }))
        .filter(item => item.count > 0),
      departmentSatisfaction: Array.from(departmentSatisfaction.entries())
        .map(([dept, data]) => ({
          department: dept,
          avgRating: data.total > 0 ? (data.sum / data.total).toFixed(1) : '0',
          count: data.total
        }))
        .sort((a, b) => parseFloat(b.avgRating) - parseFloat(a.avgRating))
        .slice(0, 5),
      scdConnection: [],
      contactPreferences: [],
      geography: [],
      surveyBreakdown: []
    }
  }, [filtered, isConsent, metrics, isAllSurveysMode])

  const handleAnalyzeFeedback = async () => {
    setIsLoading(true)
    setError(null)
    // Use survey-specific analysis if a survey is selected
    const result = selectedSurvey !== 'all' 
      ? await (async () => {
          const { analyzeFeedbackForSurvey } = await import('./actions')
          return analyzeFeedbackForSurvey(selectedSurvey)
        })()
      : await analyzeFeedback()
    if (result.error) {
      setError(result.error)
    } else {
      setAnalysis(typeof result.summary === 'string' ? result.summary : String(result.summary ?? ''))
    }
    setIsLoading(false)
  }

  const handleDownloadPdf = async () => {
    if (!analysis) return
    const res = await generateAnalysisPdf({ title: 'Feedback Analysis', surveyId: selectedSurvey === 'all' ? 'all' : selectedSurvey, analysisMarkdown: analysis })
    if (res.error || !res.pdfBase64) return
    const link = document.createElement('a')
    link.href = `data:application/pdf;base64,${res.pdfBase64}`
    link.download = `analysis-${selectedSurvey}.pdf`
    link.click()
  }

  const openSubmissionModal = (submission: FeedbackSubmission) => {
    setActiveSubmission(submission)
    setSingleAnalysis(null)
    setIsModalOpen(true)
  }

  const closeSubmissionModal = () => {
    setIsModalOpen(false)
    setActiveSubmission(null)
    setSingleAnalysis(null)
  }

  const downloadChartAsPNG = () => {
    const chartContainer = document.querySelector('.recharts-wrapper') as HTMLElement
    if (!chartContainer) return
    
    // Use html2canvas if available, or fallback to SVG export
    const svg = chartContainer.querySelector('svg')
    if (!svg) return
    
    const svgData = new XMLSerializer().serializeToString(svg)
    const canvas = document.createElement('canvas')
    const ctx = canvas.getContext('2d')
    const img = new Image()
    
    img.onload = () => {
      canvas.width = img.width
      canvas.height = img.height
      ctx?.drawImage(img, 0, 0)
      canvas.toBlob((blob) => {
        if (blob) {
          const url = URL.createObjectURL(blob)
          const a = document.createElement('a')
          a.href = url
          a.download = `chart-${selectedChart}-${new Date().toISOString().split('T')[0]}.png`
          a.click()
          URL.revokeObjectURL(url)
        }
      })
    }
    
    img.src = 'data:image/svg+xml;base64,' + btoa(unescape(encodeURIComponent(svgData)))
  }

  const handleRefresh = async () => {
    setIsRefreshing(true)
    try {
      // Refetch submissions using utility function (handles both new and legacy structures)
      const { fetchAllSubmissions } = await import('@/lib/submission-utils')
      const feedbackList = await fetchAllSubmissions()
      setSubmissions(feedbackList)

      // Refetch surveys
      const surveysData = await getSurveys()
      setSurveys(surveysData)
    } catch (e) {
      console.error("Error refreshing data:", e)
    } finally {
      setIsRefreshing(false)
    }
  }

  const clearAllFilters = () => {
    setSearchQuery('')
    setDateRange('all')
    setRatingFilter('all')
    setHospitalFilter('all')
    setSelectedSurvey('all')
    setCurrentPage(1)
  }

  // Export functionality
  const exportToCSV = useCallback(() => {
    const headers = isConsent 
      ? ['Date', 'Name', 'Email', 'Phone', 'City', 'Province', 'Primary Hospital', 'SCD Connection', 'May Contact', 'Mailing List', 'Support Groups']
      : ['Date', 'Rating', 'Hospital', 'Department', 'Experience', 'Pain Score', 'Wait Time', 'Length of Stay']
    
    const rows = filtered.map(sub => {
      if (isConsent) {
        const s = sub as any
        return [
          new Date(sub.submittedAt).toISOString().split('T')[0],
          `${s.firstName || ''} ${s.lastName || ''}`.trim(),
          s.email || '',
          s.phone || '',
          s.city?.selection || '',
          s.province?.selection || '',
          s.primaryHospital?.selection || '',
          Array.isArray(s.scdConnection) ? s.scdConnection.join('; ') : s.scdConnection || '',
          s.mayContact || '',
          s.joinMailingList || '',
          s.joinSupportGroups || ''
        ]
      } else {
        const s = sub as any
        return [
          new Date(sub.submittedAt).toISOString().split('T')[0],
          sub.rating || '',
          s.hospital || s['hospital-on']?.selection || '',
          s.department || '',
          sub.hospitalInteraction || '',
          s.painScore || s.painLevel || '',
          s.waitTime ? (typeof s.waitTime === 'object' ? `${s.waitTime.hours || 0}h ${s.waitTime.minutes || 0}m` : s.waitTime) : '',
          s.lengthOfStay ? (typeof s.lengthOfStay === 'object' ? `${s.lengthOfStay.days || 0}d ${s.lengthOfStay.hours || 0}h` : s.lengthOfStay) : ''
        ]
      }
    })

    const csvContent = [
      headers.join(','),
      ...rows.map(row => row.map(cell => `"${String(cell).replace(/"/g, '""')}"`).join(','))
    ].join('\n')

    const blob = new Blob([csvContent], { type: 'text/csv;charset=utf-8;' })
    const link = document.createElement('a')
    const url = URL.createObjectURL(blob)
    link.setAttribute('href', url)
    link.setAttribute('download', `${isConsent ? 'consent' : 'feedback'}_export_${new Date().toISOString().split('T')[0]}.csv`)
    link.style.visibility = 'hidden'
    document.body.appendChild(link)
    link.click()
    document.body.removeChild(link)
  }, [filtered, isConsent])

  const exportToExcel = useCallback(() => {
    import('@/lib/export-utils').then(({ exportToXLSX }) => {
      // Prepare comprehensive data for Excel export
      const exportData = filtered.map(sub => {
        const s = sub as any
        const row: any = {
          'Submission ID': sub.id,
          'Date': new Date(sub.submittedAt).toLocaleDateString(),
          'Time': new Date(sub.submittedAt).toLocaleTimeString(),
          'Survey ID': sub.surveyId || '',
        }

        // Add all submission fields dynamically
        Object.entries(sub).forEach(([key, value]) => {
          if (['id', 'submittedAt', 'surveyId'].includes(key)) return
          
          let formattedValue = value
          if (value === null || value === undefined) {
            formattedValue = ''
          } else if (Array.isArray(value)) {
            formattedValue = value.join('; ')
          } else if (typeof value === 'object' && value !== null) {
            if (value.selection) {
              formattedValue = value.other ? `${value.selection} (${value.other})` : value.selection
            } else if (value.hours !== undefined || value.minutes !== undefined || value.days !== undefined) {
              // Handle time objects
              const parts = []
              if (value.days) parts.push(`${value.days}d`)
              if (value.hours) parts.push(`${value.hours}h`)
              if (value.minutes) parts.push(`${value.minutes}m`)
              formattedValue = parts.join(' ')
            } else {
              formattedValue = JSON.stringify(value)
            }
          }
          
          // Format field name nicely
          const fieldName = key.replace(/([A-Z])/g, ' $1').replace(/^./, str => str.toUpperCase())
          row[fieldName] = formattedValue
        })

        return row
      })

      const filename = `${isConsent ? 'consent' : 'feedback'}_export_${new Date().toISOString().split('T')[0]}`
      exportToXLSX(exportData, filename)
    })
  }, [filtered, isConsent])

  // Calculate trend compared to previous period
  const calculateTrend = useCallback((currentMetrics: any, previousPeriod: FeedbackSubmission[]) => {
    if (isConsent) return null
    const prevRatings = previousPeriod.filter(s => s.rating != null && !isNaN(Number(s.rating)))
    const prevAvg = prevRatings.length > 0 ? prevRatings.reduce((a, s) => a + Number(s.rating), 0) / prevRatings.length : 0
    const currentAvg = currentMetrics.avg || 0
    const change = prevAvg > 0 ? ((currentAvg - prevAvg) / prevAvg) * 100 : 0
    return {
      change: change.toFixed(1),
      direction: change > 0 ? 'up' : change < 0 ? 'down' : 'neutral',
      previousAvg: prevAvg.toFixed(1)
    }
  }, [isConsent])

  // Get previous period submissions for comparison
  const previousPeriodSubmissions = useMemo(() => {
    if (dateRange === 'all') return []
    const days = dateRange === '7d' ? 7 : dateRange === '30d' ? 30 : 90
    const startDate = new Date()
    startDate.setDate(startDate.getDate() - days)
    const previousStartDate = new Date(startDate)
    previousStartDate.setDate(previousStartDate.getDate() - days)
    
    return submissions.filter(s => {
      const date = new Date(s.submittedAt)
      return date >= previousStartDate && date < startDate
    })
  }, [submissions, dateRange])

  const trend = useMemo(() => calculateTrend(metrics, previousPeriodSubmissions), [calculateTrend, metrics, previousPeriodSubmissions])

  const activeFiltersCount = [
    searchQuery.trim() ? 1 : 0,
    dateRange !== 'all' ? 1 : 0,
    ratingFilter !== 'all' ? 1 : 0,
    hospitalFilter !== 'all' ? 1 : 0,
    selectedSurvey !== 'all' ? 1 : 0
  ].reduce((a, b) => a + b, 0)

  // Notification system
  const { notifications, addNotification, removeNotification, clearAllNotifications } = useNotificationCenter()
  
  // Analytics notifications
  useAnalyticsNotifications(submissions)

  // Keyboard shortcuts for power users
  useEffect(() => {
    const handleKeyPress = (e: KeyboardEvent) => {
      // Cmd/Ctrl + K: Focus search
      if ((e.metaKey || e.ctrlKey) && e.key === 'k') {
        e.preventDefault()
        document.querySelector<HTMLInputElement>('input[placeholder*="Search"]')?.focus()
      }
      // Cmd/Ctrl + E: Export data
      if ((e.metaKey || e.ctrlKey) && e.key === 'e') {
        e.preventDefault()
        setShowExportDialog(true)
      }
      // Cmd/Ctrl + R: Refresh
      if ((e.metaKey || e.ctrlKey) && e.key === 'r') {
        e.preventDefault()
        handleRefresh()
      }
      // Escape: Clear filters or close help
      if (e.key === 'Escape') {
        if (showKeyboardHelp) {
          setShowKeyboardHelp(false)
        } else if (activeFiltersCount > 0 && !isModalOpen && !showExportDialog) {
          clearAllFilters()
        }
      }
      // ?: Show keyboard shortcuts
      if (e.key === '?' && !isModalOpen && !showExportDialog) {
        e.preventDefault()
        setShowKeyboardHelp(true)
      }
    }

    window.addEventListener('keydown', handleKeyPress)
    return () => window.removeEventListener('keydown', handleKeyPress)
  }, [activeFiltersCount, isModalOpen, showExportDialog, showKeyboardHelp])

  // Show loading state
  if (initialLoading) {
    return (
      <div className="container mx-auto px-4 py-8">
        <div className="flex flex-col items-center justify-center min-h-[400px] space-y-4">
          <Loader className="h-8 w-8 animate-spin text-primary" />
          <p className="text-muted-foreground">Loading dashboard...</p>
        </div>
      </div>
    )
  }

  // Show error state
  if (fetchError) {
    return (
      <div className="container mx-auto px-4 py-8">
        <Alert variant="destructive">
          <AlertCircle className="h-4 w-4" />
          <AlertTitle>Error Loading Dashboard</AlertTitle>
          <AlertDescription>
            <p className="mb-2">{fetchError}</p>
            <Button 
              variant="outline" 
              size="sm" 
              onClick={() => window.location.reload()}
              className="mt-2"
            >
              <RefreshCw className="h-4 w-4 mr-2" />
              Retry
            </Button>
          </AlertDescription>
        </Alert>
      </div>
    )
  }

  // Compute dashboard title and description based on mode
  const dashboardTitle = isAllSurveysMode
    ? 'Survey Overview Dashboard'
    : isConsent
      ? 'Consent Form Submissions'
      : 'Feedback Dashboard';

  const dashboardDescription = isAllSurveysMode
    ? 'High-level insights across all survey submissions'
    : isConsent
      ? 'SCAGO Digital Consent & Information Collection'
      : 'Comprehensive hospital experience analytics';

  return (
    <>
      <NotificationSystem
        notifications={notifications}
        onRemove={removeNotification}
        onClearAll={clearAllNotifications}
      />
      <div className="container mx-auto px-4 py-4 sm:py-8">
        <div className="grid gap-4 sm:gap-6">
        {/* Header with Enhanced Filters */}
        <div className="space-y-3 sm:space-y-4">
          <div className="flex flex-col sm:flex-row sm:items-center sm:justify-between gap-3">
            <div>
<<<<<<< HEAD
              <h1 className="text-2xl font-bold">
                {dashboardTitle}
              </h1>
              <p className="text-muted-foreground">
                {dashboardDescription}
=======
              <h1 className="text-xl sm:text-2xl font-bold">
                {isAllSurveysMode ? 'Survey Overview Dashboard' : isConsent ? 'Consent Form Submissions' : 'Feedback Dashboard'}
              </h1>
              <p className="text-sm sm:text-base text-muted-foreground">
                {isAllSurveysMode ? 'High-level insights across all survey submissions' : isConsent ? 'SCAGO Digital Consent & Information Collection' : 'Comprehensive hospital experience analytics'}
>>>>>>> ea2cd51e
              </p>
            </div>
            <div className="flex items-center gap-3">
              {user?.email && (
                <p className="text-sm text-muted-foreground hidden sm:inline">
                  Signed in as <span className="font-medium">{user.email}</span>
                </p>
              )}
              {user && (
                <Button
                  variant="default"
                  size="sm"
                  onClick={async () => {
                    const { error } = await signOut();
                    if (error) {
                      // Handle error if needed
                    } else {
                      window.location.href = '/login';
                    }
                  }}
                >
                  <LogOut className="h-4 w-4 mr-2" />
                  <span className="hidden sm:inline">Sign Out</span>
                  <span className="sm:hidden">Out</span>
                </Button>
              )}
              <Button
                variant="ghost"
                size="sm"
                onClick={() => setShowKeyboardHelp(true)}
                className="flex items-center gap-2"
                title="Keyboard shortcuts"
              >
                <Keyboard className="h-4 w-4" />
              </Button>
              <Button
                variant="outline"
                size="sm"
                onClick={() => setShowExportDialog(true)}
                className="flex items-center gap-2"
              >
                <Download className="h-4 w-4" />
                Export Data
              </Button>
              <Button
                variant="outline"
                size="sm"
                onClick={handleRefresh}
                disabled={isRefreshing}
                className="flex items-center gap-2"
              >
                <RefreshCw className={`h-4 w-4 ${isRefreshing ? 'animate-spin' : ''}`} />
                Refresh
              </Button>
              {activeFiltersCount > 0 && (
                <Button
                  variant="outline"
                  size="sm"
                  onClick={clearAllFilters}
                  className="flex items-center gap-2"
                >
                  <X className="h-4 w-4" />
                  Clear Filters ({activeFiltersCount})
                </Button>
              )}
            </div>
          </div>

          {/* Advanced Filter Controls */}
          <div className="flex flex-wrap gap-3 p-4 bg-muted/20 rounded-lg border">
            <div className="flex items-center gap-2 relative">
              <Search className="h-4 w-4 text-muted-foreground" />
              <Input
                placeholder={isConsent ? "Search by name, email, city..." : "Search feedback, hospitals, surveys..."}
                value={searchQuery}
                onChange={(e) => setSearchQuery(e.target.value)}
                className="w-64 pr-16"
              />
              <kbd className="absolute right-2 top-1/2 -translate-y-1/2 px-1.5 py-0.5 text-[10px] font-semibold text-muted-foreground bg-muted border border-border rounded opacity-60">
                {typeof navigator !== 'undefined' && navigator.platform.includes('Mac') ? '⌘K' : 'Ctrl+K'}
              </kbd>
            </div>
            
            <Select onValueChange={setSelectedSurvey} value={selectedSurvey}>
              <SelectTrigger className="w-48">
                <SelectValue placeholder="Filter by survey" />
              </SelectTrigger>
              <SelectContent>
                {surveyOptions.map(id => (
                  <SelectItem key={id} value={id}>
                    {id === 'all' ? 'All Surveys' : (surveyTitleMap.get(id) || id)}
                  </SelectItem>
                ))}
              </SelectContent>
            </Select>

            <Select onValueChange={(value) => setDateRange(value as 'all' | '7d' | '30d' | '90d')} value={dateRange}>
              <SelectTrigger className="w-40">
                <SelectValue placeholder="Date range" />
              </SelectTrigger>
              <SelectContent>
                <SelectItem value="all">All Time</SelectItem>
                <SelectItem value="7d">Last 7 Days</SelectItem>
                <SelectItem value="30d">Last 30 Days</SelectItem>
                <SelectItem value="90d">Last 90 Days</SelectItem>
              </SelectContent>
            </Select>

            {!isConsent && (
              <Select onValueChange={(value) => setRatingFilter(value as 'all' | 'excellent' | 'good' | 'poor')} value={ratingFilter}>
                <SelectTrigger className="w-40">
                  <SelectValue placeholder="Rating filter" />
                </SelectTrigger>
                <SelectContent>
                  <SelectItem value="all">All Ratings</SelectItem>
                  <SelectItem value="excellent">Excellent (8-10)</SelectItem>
                  <SelectItem value="good">Good (5-7)</SelectItem>
                  <SelectItem value="poor">Poor (0-4)</SelectItem>
                </SelectContent>
              </Select>
            )}

            <Select onValueChange={setHospitalFilter} value={hospitalFilter}>
              <SelectTrigger className="w-48">
                <SelectValue placeholder={isConsent ? "Filter by care location" : "Filter by hospital"} />
              </SelectTrigger>
              <SelectContent>
                {hospitalOptions.map(hospital => (
                  <SelectItem key={hospital} value={hospital}>
                    {hospital === 'all' ? (isConsent ? 'All Locations' : 'All Hospitals') : hospital}
                  </SelectItem>
                ))}
              </SelectContent>
            </Select>
          </div>

          {/* Active Filters Display */}
          {activeFiltersCount > 0 && (
            <div className="flex flex-wrap gap-2">
              {searchQuery.trim() && (
                <Badge variant="secondary" className="flex items-center gap-1">
                  Search: "{searchQuery}"
                  <X className="h-3 w-3 cursor-pointer" onClick={() => setSearchQuery('')} />
                </Badge>
              )}
              {dateRange !== 'all' && (
                <Badge variant="secondary" className="flex items-center gap-1">
                  Date: {dateRange === '7d' ? 'Last 7 Days' : dateRange === '30d' ? 'Last 30 Days' : 'Last 90 Days'}
                  <X className="h-3 w-3 cursor-pointer" onClick={() => setDateRange('all')} />
                </Badge>
              )}
              {ratingFilter !== 'all' && (
                <Badge variant="secondary" className="flex items-center gap-1">
                  Rating: {ratingFilter === 'excellent' ? 'Excellent' : ratingFilter === 'good' ? 'Good' : 'Poor'}
                  <X className="h-3 w-3 cursor-pointer" onClick={() => setRatingFilter('all')} />
                </Badge>
              )}
              {hospitalFilter !== 'all' && (
                <Badge variant="secondary" className="flex items-center gap-1">
                  Hospital: {hospitalFilter}
                  <X className="h-3 w-3 cursor-pointer" onClick={() => setHospitalFilter('all')} />
                </Badge>
              )}
              {selectedSurvey !== 'all' && (
                <Badge variant="secondary" className="flex items-center gap-1">
                  Survey: {selectedSurvey}
                  <X className="h-3 w-3 cursor-pointer" onClick={() => setSelectedSurvey('all')} />
                </Badge>
              )}
            </div>
          )}
        </div>

        {/* Key Metrics Cards */}
            <div className="grid grid-cols-1 md:grid-cols-2 lg:grid-cols-4 gap-4" role="region" aria-label="Key metrics overview">
              {/* Card 1: Total Submissions (same for both) */}
              <UCard className="bg-gradient-to-br from-blue-50 to-blue-100/50 dark:from-blue-950/30 dark:to-blue-900/20 backdrop-blur-sm border-blue-200/50 dark:border-blue-800/50" role="article" aria-labelledby="submissions-title">
                <CardHeader className="pb-2">
                  <CardTitle id="submissions-title" className="text-base flex items-center gap-2 text-blue-900 dark:text-blue-100">
                    <ClipboardList className="h-4 w-4 text-blue-600 dark:text-blue-400" aria-hidden="true" /> 
                    Submissions
                  </CardTitle>
                  <CardDescription>Total responses ({filtered.length} filtered)</CardDescription>
                </CardHeader>
                <CardContent className="pt-0">
                  <div className="text-3xl font-bold text-blue-700 dark:text-blue-300" aria-live="polite">{metrics.total}</div>
                </CardContent>
              </UCard>

              {/* Card 2: Different based on survey type */}
              {isAllSurveysMode ? (
                <UCard className="bg-gradient-to-br from-emerald-50 to-emerald-100/50 dark:from-emerald-950/30 dark:to-emerald-900/20 backdrop-blur-sm border-emerald-200/50 dark:border-emerald-800/50" role="article" aria-labelledby="recent-title">
                  <CardHeader className="pb-2">
                    <CardTitle id="recent-title" className="text-base flex items-center gap-2 text-emerald-900 dark:text-emerald-100">
                      <Clock className="h-4 w-4 text-emerald-600 dark:text-emerald-400" aria-hidden="true" /> 
                      Last 7 Days
                    </CardTitle>
                    <CardDescription>Recent submissions</CardDescription>
                  </CardHeader>
                  <CardContent className="pt-0">
                    <div className="text-3xl font-bold text-emerald-700 dark:text-emerald-300" aria-live="polite">
                      {(metrics as any).last7Days || 0}
                    </div>
                  </CardContent>
                </UCard>
              ) : isConsent ? (
                <UCard className="bg-gradient-to-br from-emerald-50 to-emerald-100/50 dark:from-emerald-950/30 dark:to-emerald-900/20 backdrop-blur-sm border-emerald-200/50 dark:border-emerald-800/50" role="article" aria-labelledby="contact-title">
                  <CardHeader className="pb-2">
                    <CardTitle id="contact-title" className="text-base flex items-center gap-2 text-emerald-900 dark:text-emerald-100">
                      <Users className="h-4 w-4 text-emerald-600 dark:text-emerald-400" aria-hidden="true" /> 
                      May Contact
                    </CardTitle>
                    <CardDescription>Opted in for contact</CardDescription>
                  </CardHeader>
                  <CardContent className="pt-0">
                    <div className="text-3xl font-bold text-emerald-700 dark:text-emerald-300" aria-live="polite">
                      {(metrics as any).consentMetrics?.mayContactPercent || 0}%
                    </div>
                  </CardContent>
                </UCard>
              ) : (
                <UCard className="bg-gradient-to-br from-emerald-50 to-emerald-100/50 dark:from-emerald-950/30 dark:to-emerald-900/20 backdrop-blur-sm border-emerald-200/50 dark:border-emerald-800/50" role="article" aria-labelledby="rating-title">
                  <CardHeader className="pb-2">
                    <CardTitle id="rating-title" className="text-base flex items-center gap-2 text-emerald-900 dark:text-emerald-100">
                      <TrendingUp className="h-4 w-4 text-emerald-600 dark:text-emerald-400" aria-hidden="true" /> 
                      Avg Rating
                    </CardTitle>
                    <CardDescription>Across selection</CardDescription>
                  </CardHeader>
                  <CardContent className="pt-0">
                    <div className="flex items-end justify-between">
                      <div className="text-3xl font-bold text-emerald-700 dark:text-emerald-300" aria-live="polite">{(metrics as any).avg || 0}/10</div>
                      {trend && trend.direction !== 'neutral' && dateRange !== 'all' && (
                        <div className={`flex items-center gap-1 text-xs font-medium ${
                          trend.direction === 'up' ? 'text-green-600 dark:text-green-400' : 'text-red-600 dark:text-red-400'
                        }`}>
                          {trend.direction === 'up' ? <ArrowUpRight className="h-3 w-3" /> : <ArrowDownRight className="h-3 w-3" />}
                          {Math.abs(Number(trend.change))}%
                        </div>
                      )}
                    </div>
                  </CardContent>
                </UCard>
              )}

              {/* Card 3: Different based on survey type */}
              {isAllSurveysMode ? (
                <UCard className="bg-gradient-to-br from-purple-50 to-purple-100/50 dark:from-purple-950/30 dark:to-purple-900/20 backdrop-blur-sm border-purple-200/50 dark:border-purple-800/50" role="article" aria-labelledby="location-overview-title">
                  <CardHeader className="pb-2">
                    <CardTitle id="location-overview-title" className="text-base flex items-center gap-2 text-purple-900 dark:text-purple-100">
                      <Building2 className="h-4 w-4 text-purple-600 dark:text-purple-400" aria-hidden="true" /> 
                      Top Location
                    </CardTitle>
                    <CardDescription>Most common location</CardDescription>
                  </CardHeader>
                  <CardContent className="pt-0">
                    <div className="text-lg font-bold truncate text-purple-700 dark:text-purple-300" aria-live="polite">
                      {(metrics as any).overviewMetrics?.topLocation || 'N/A'}
                    </div>
                    <div className="text-sm text-muted-foreground">
                      {(metrics as any).overviewMetrics?.geographicDistribution?.[0]?.count || 0} submissions
                    </div>
                  </CardContent>
                </UCard>
              ) : isConsent ? (
                <UCard className="bg-gradient-to-br from-purple-50 to-purple-100/50 dark:from-purple-950/30 dark:to-purple-900/20 backdrop-blur-sm border-purple-200/50 dark:border-purple-800/50" role="article" aria-labelledby="location-title">
                  <CardHeader className="pb-2">
                    <CardTitle id="location-title" className="text-base flex items-center gap-2 text-purple-900 dark:text-purple-100">
                      <Building2 className="h-4 w-4 text-purple-600 dark:text-purple-400" aria-hidden="true" /> 
                      Top Location
                    </CardTitle>
                    <CardDescription>Most common city</CardDescription>
                  </CardHeader>
                  <CardContent className="pt-0">
                    <div className="text-lg font-bold truncate text-purple-700 dark:text-purple-300" aria-live="polite">
                      {(metrics as any).consentMetrics?.geographicDistribution?.[0]?.city || 'N/A'}
                    </div>
                    <div className="text-sm text-muted-foreground">
                      {(metrics as any).consentMetrics?.geographicDistribution?.[0]?.count || 0} submissions
                    </div>
                  </CardContent>
                </UCard>
              ) : (
                <UCard className="bg-gradient-to-br from-purple-50 to-purple-100/50 dark:from-purple-950/30 dark:to-purple-900/20 backdrop-blur-sm border-purple-200/50 dark:border-purple-800/50" role="article" aria-labelledby="hospital-title">
                  <CardHeader className="pb-2">
                    <CardTitle id="hospital-title" className="text-base flex items-center gap-2 text-purple-900 dark:text-purple-100">
                      <Gauge className="h-4 w-4 text-purple-600 dark:text-purple-400" aria-hidden="true" /> 
                      Top Hospital
                    </CardTitle>
                    <CardDescription>By avg rating</CardDescription>
                  </CardHeader>
                  <CardContent className="pt-0">
                    <div className="text-lg font-bold truncate text-purple-700 dark:text-purple-300" aria-live="polite">
                      {(metrics as any).hospitalRatings?.[0]?.name || 'N/A'}
                    </div>
                    <div className="text-sm text-muted-foreground">{(metrics as any).hospitalRatings?.[0]?.avgRating || '0'}/10</div>
                  </CardContent>
                </UCard>
              )}

              {/* Card 4: Different for overview */}
              {isAllSurveysMode ? (
                <UCard className="bg-gradient-to-br from-amber-50 to-amber-100/50 dark:from-amber-950/30 dark:to-amber-900/20 backdrop-blur-sm border-amber-200/50 dark:border-amber-800/50" role="article" aria-labelledby="month-title">
                  <CardHeader className="pb-2">
                    <CardTitle id="month-title" className="text-base flex items-center gap-2 text-amber-900 dark:text-amber-100">
                      <Calendar className="h-4 w-4 text-amber-600 dark:text-amber-400" aria-hidden="true" /> 
                      Last 30 Days
                    </CardTitle>
                    <CardDescription>Monthly submissions</CardDescription>
                  </CardHeader>
                  <CardContent className="pt-0">
                    <div className="text-3xl font-bold text-amber-700 dark:text-amber-300" aria-live="polite">{(metrics as any).last30Days || 0}</div>
                  </CardContent>
                </UCard>
              ) : (
                <UCard className="bg-gradient-to-br from-amber-50 to-amber-100/50 dark:from-amber-950/30 dark:to-amber-900/20 backdrop-blur-sm border-amber-200/50 dark:border-amber-800/50" role="article" aria-labelledby="surveys-title">
                  <CardHeader className="pb-2">
                    <CardTitle id="surveys-title" className="text-base flex items-center gap-2 text-amber-900 dark:text-amber-100">
                      <BarChart3 className="h-4 w-4 text-amber-600 dark:text-amber-400" aria-hidden="true" /> 
                      Surveys
                    </CardTitle>
                    <CardDescription>Unique surveys</CardDescription>
                  </CardHeader>
                  <CardContent className="pt-0">
                    <div className="text-3xl font-bold text-amber-700 dark:text-amber-300" aria-live="polite">{selectedSurvey === 'all' ? metrics.surveysCount : 1}</div>
                  </CardContent>
                </UCard>
              )}
            </div>

        {/* Advanced Insights Section - Now Always Visible */}
        <div className="grid gap-4">
          {/* Sentiment Distribution / Consent Preferences - Hide in overview mode */}
          {!isAllSurveysMode && (
            <div className="grid grid-cols-1 md:grid-cols-3 gap-4">
              {isConsent ? (
              <>
                <Card key="contact-card" className="bg-blue-50 dark:bg-blue-950/20">
                  <CardHeader className="pb-2">
                    <CardTitle className="text-base">Contact Preferences</CardTitle>
                  </CardHeader>
                  <CardContent>
                    <div className="text-2xl font-bold text-blue-600 dark:text-blue-400">
                      {(metrics as any).consentMetrics?.mayContactPercent || 0}%
                    </div>
                    <p className="text-sm text-muted-foreground mt-1">
                      {(metrics as any).consentMetrics?.mayContactYes || 0} opted in for contact
                    </p>
                  </CardContent>
                </Card>
                <Card key="mailing-card" className="bg-purple-50 dark:bg-purple-950/20">
                  <CardHeader className="pb-2">
                    <CardTitle className="text-base">Mailing List</CardTitle>
                  </CardHeader>
                  <CardContent>
                    <div className="text-2xl font-bold text-purple-600 dark:text-purple-400">
                      {(metrics as any).consentMetrics?.joinMailingListPercent || 0}%
                    </div>
                    <p className="text-sm text-muted-foreground mt-1">
                      {(metrics as any).consentMetrics?.joinMailingListYes || 0} joined mailing list
                    </p>
                  </CardContent>
                </Card>
                <Card key="support-card" className="bg-green-50 dark:bg-green-950/20">
                  <CardHeader className="pb-2">
                    <CardTitle className="text-base">Support Groups</CardTitle>
                  </CardHeader>
                  <CardContent>
                    <div className="text-2xl font-bold text-green-600 dark:text-green-400">
                      {(metrics as any).consentMetrics?.joinSupportGroupsPercent || 0}%
                    </div>
                    <p className="text-sm text-muted-foreground mt-1">
                      {(metrics as any).consentMetrics?.joinSupportGroupsYes || 0} interested in support groups
                    </p>
                  </CardContent>
                </Card>
              </>
            ) : (
              <>
                <Card key="excellent-card" className="bg-green-50 dark:bg-green-950/20">
                  <CardHeader className="pb-2">
                    <CardTitle className="text-base">Excellent Experience</CardTitle>
                  </CardHeader>
                  <CardContent>
                    <div className="text-2xl font-bold text-green-600 dark:text-green-400">
                      {Math.round(((metrics as any).excellent / (metrics.total || 1)) * 100)}%
                    </div>
                    <p className="text-sm text-muted-foreground mt-1">
                      {(metrics as any).excellent} submissions (8-10 rating)
                    </p>
                  </CardContent>
                </Card>
                <Card key="good-card" className="bg-yellow-50 dark:bg-yellow-950/20">
                  <CardHeader className="pb-2">
                    <CardTitle className="text-base">Good Experience</CardTitle>
                  </CardHeader>
                  <CardContent>
                    <div className="text-2xl font-bold text-yellow-600 dark:text-yellow-400">
                      {Math.round(((metrics as any).good / (metrics.total || 1)) * 100)}%
                    </div>
                    <p className="text-sm text-muted-foreground mt-1">
                      {(metrics as any).good} submissions (5-7 rating)
                    </p>
                  </CardContent>
                </Card>
                <Card key="needs-improvement-card" className="bg-red-50 dark:bg-red-950/20">
                  <CardHeader className="pb-2">
                    <CardTitle className="text-base">Needs Improvement</CardTitle>
                  </CardHeader>
                  <CardContent>
                    <div className="text-2xl font-bold text-red-600 dark:text-red-400">
                      {Math.round(((metrics as any).needsImprovement / (metrics.total || 1)) * 100)}%
                    </div>
                    <p className="text-sm text-muted-foreground mt-1">
                      {(metrics as any).needsImprovement} submissions (0-4 rating)
                    </p>
                  </CardContent>
                </Card>
              </>
            )}
            </div>
          )}

          {/* Hospital Rankings and Response Trends - Hide in overview mode */}
          {!isAllSurveysMode && (
            <div className="grid grid-cols-1 md:grid-cols-2 gap-4">
              {isConsent ? (
              <Card>
                <CardHeader>
                  <CardTitle className="text-base">Top Care Locations</CardTitle>
                </CardHeader>
                <CardContent>
                  <div className="space-y-3">
                    {((metrics as any).consentMetrics?.geographicDistribution || []).slice(0, 5).map((row: any, idx: number) => (
                      <div key={idx} className="flex items-center justify-between">
                        <div className="flex items-center gap-2">
                          <span className="text-sm font-medium text-muted-foreground w-6">#{idx + 1}</span>
                          <span className="text-sm truncate max-w-[200px]">{row.city}</span>
                        </div>
                        <div className="flex items-center gap-2">
                          <div className="w-20 bg-gray-200 dark:bg-gray-700 rounded-full h-2">
                            <div 
                              className="h-2 rounded-full bg-primary"
                              style={{ width: `${Math.min(100, (row.count / (metrics.total || 1)) * 100)}%` }}
                            />
                          </div>
                          <span className="text-sm font-bold w-12 text-right">{row.count}</span>
                        </div>
                      </div>
                    ))}
                    {(((metrics as any).consentMetrics?.geographicDistribution || []).length === 0) && (
                      <p className="text-sm text-muted-foreground">No location data available</p>
                    )}
                  </div>
                </CardContent>
              </Card>
            ) : (
              <Card>
                <CardHeader>
                  <CardTitle className="text-base">Top Hospitals by Rating</CardTitle>
                </CardHeader>
                <CardContent>
                  <div className="space-y-3">
                    {((metrics as any).hospitalRatings || []).slice(0, 5).map((hospital: any, idx: number) => (
                      <div key={idx} className="flex items-center justify-between">
                        <div className="flex items-center gap-2">
                          <span className="text-sm font-medium text-muted-foreground w-6">#{idx + 1}</span>
                          <span className="text-sm truncate max-w-[200px]">{hospital.name}</span>
                        </div>
                        <div className="flex items-center gap-2">
                          <div className="w-20 bg-gray-200 dark:bg-gray-700 rounded-full h-2">
                            <div 
                              className="h-2 rounded-full bg-primary"
                              style={{ width: `${(parseFloat(hospital.avgRating) / 10) * 100}%` }}
                            />
                          </div>
                          <span className="text-sm font-bold w-12 text-right">{hospital.avgRating}</span>
                        </div>
                      </div>
                    ))}
                    {((metrics as any).hospitalRatings?.length === 0 || !(metrics as any).hospitalRatings) && (
                      <p className="text-sm text-muted-foreground">No hospital data available</p>
                    )}
                  </div>
                </CardContent>
              </Card>
            )}
            
            <Card>
              <CardHeader>
                <div className="flex items-center justify-between">
                  <div>
                    <CardTitle className="text-base">Recent {isConsent ? 'Consent Submissions' : 'Feedback Trends'}</CardTitle>
                    <CardDescription className="text-xs mt-1">Latest 10 submissions</CardDescription>
                  </div>
                  <Button
                    variant="ghost"
                    size="sm"
                    onClick={() => {
                      const tableElement = document.getElementById('submissions-table-section')
                      if (tableElement) {
                        tableElement.scrollIntoView({ behavior: 'smooth', block: 'start' })
                      }
                    }}
                    className="text-xs"
                  >
                    View All →
                  </Button>
                </div>
              </CardHeader>
              <CardContent>
                <div className="space-y-3">
                  {filtered.slice(0, 10).map((submission, idx) => (
                    <div 
                      key={submission.id} 
                      className="flex items-start gap-3 p-2 hover:bg-muted/50 rounded-lg transition-colors cursor-pointer"
                      onClick={() => openSubmissionModal(submission)}
                    >
                      {!isConsent ? (
                        <div className={`mt-1 h-2 w-2 rounded-full flex-shrink-0 ${
                          submission.rating >= 8 ? 'bg-green-500' :
                          submission.rating >= 5 ? 'bg-yellow-500' : 'bg-red-500'
                        }`} />
                      ) : (
                        <div className="mt-1 h-2 w-2 rounded-full bg-primary flex-shrink-0" />
                      )}
                      <div className="flex-1 min-w-0">
                        <div className="flex items-start justify-between gap-2">
                          <p className="text-sm font-medium line-clamp-1 flex-1">
                            {isConsent 
                              ? `${(submission as any)?.firstName || ''} ${(submission as any)?.lastName || ''}`.trim() || 'Unnamed'
                              : submission.hospitalInteraction || 'N/A'}
                          </p>
                          {!isConsent && (() => {
                            const rating = Number(submission.rating)
                            const isValidRating = !isNaN(rating) && rating >= 0 && rating <= 10
                            return isValidRating ? (
                              <Badge variant="outline" className="text-xs flex-shrink-0">
                                {rating}/10
                              </Badge>
                            ) : null
                          })()}
                        </div>
                        <p className="text-xs text-muted-foreground mt-1 flex items-center gap-1.5">
                          <Badge variant="secondary" className="text-[10px] px-1.5 py-0">
                            {surveyTitleMap.get(submission.surveyId) || 'Unknown Survey'}
                          </Badge>
                          <span>•</span>
                          {isConsent 
                            ? `${(submission as any)?.city?.selection || 'Unknown City'}`
                            : `${(submission as any)?.hospital || 'Unknown'}`}
                          <span>•</span>
                          {(() => {
                            const date = submission.submittedAt ? new Date(submission.submittedAt) : null
                            if (!date || isNaN(date.getTime())) return 'Invalid Date'
                            return date.toLocaleDateString('en-US', { month: 'short', day: 'numeric', year: 'numeric' })
                          })()}
                        </p>
                      </div>
                    </div>
                  ))}
                  {filtered.length === 0 && (
                    <p className="text-sm text-muted-foreground text-center py-4">No submissions to display</p>
                  )}
                </div>
              </CardContent>
            </Card>
          </div>
          )}
        </div>

        {/* Dynamic Chart Section */}
        <Card>
          <CardHeader>
            <div className="flex flex-col sm:flex-row items-start sm:items-center justify-between gap-4">
              <div>
                <CardTitle>Analytics Dashboard</CardTitle>
                <CardDescription>Interactive charts for key metrics</CardDescription>
              </div>
            <div className="flex flex-wrap gap-2">
              <Select value={selectedChart} onValueChange={(value: any) => setSelectedChart(value)}>
                  <SelectTrigger className="w-48">
                    <SelectValue />
                  </SelectTrigger>
                  <SelectContent>
                  {isAllSurveysMode ? (
                    <>
                      <SelectItem key="chart-submissions" value="submissions">Submissions Over Time</SelectItem>
                      <SelectItem key="chart-survey-breakdown" value="surveyBreakdown">Survey Breakdown</SelectItem>
                      <SelectItem key="chart-geography" value="geography">Geographic Distribution</SelectItem>
                    </>
                  ) : isConsent ? (
                    <>
                      <SelectItem key="chart-submissions" value="submissions">Submissions Over Time</SelectItem>
                      <SelectItem key="chart-scd-connection" value="scdConnection">SCD Connection Types</SelectItem>
                      <SelectItem key="chart-contact-preferences" value="contactPreferences">Contact Preferences</SelectItem>
                      <SelectItem key="chart-geography" value="geography">Top Locations</SelectItem>
                    </>
                  ) : (
                    <>
                      <SelectItem key="chart-rating" value="rating">Rating Trends</SelectItem>
                      <SelectItem key="chart-pain" value="pain">Pain Scores</SelectItem>
                      <SelectItem key="chart-wait" value="wait">Wait Times</SelectItem>
                      <SelectItem key="chart-stay" value="stay">Length of Stay</SelectItem>
                      <SelectItem key="chart-satisfaction" value="satisfaction">Department Satisfaction</SelectItem>
                    </>
                  )}
                  </SelectContent>
                </Select>
                <Button
                  variant="outline"
                  size="sm"
                  onClick={() => {
                    const csv = [
                      ['Date', 'Hospital', 'Rating', 'Experience', 'Survey ID'],
                      ...filtered.map(s => [
                        new Date(s.submittedAt).toISOString(),
                        (s as any)?.hospital || 'Unknown',
                        s.rating,
                        s.hospitalInteraction.replace(/,/g, ';'),
                        s.surveyId
                      ])
                    ].map(row => row.join(',')).join('\n')
                    
                    const blob = new Blob([csv], { type: 'text/csv' })
                    const url = URL.createObjectURL(blob)
                    const a = document.createElement('a')
                    a.href = url
                    a.download = `feedback-export-${new Date().toISOString().split('T')[0]}.csv`
                    a.click()
                  }}
                >
                  Export CSV
                </Button>
                <Button
                  variant="outline"
                  size="sm"
                  onClick={() => window.print()}
                >
                  Print
                </Button>
                <Button
                  variant="outline"
                  size="sm"
                  onClick={downloadChartAsPNG}
                  title="Download current chart as PNG"
                >
                  <Download className="h-4 w-4" />
                </Button>
              </div>
            </div>
          </CardHeader>
          <CardContent className="p-4">
            <div className="h-80 w-full">
              {/* Overview charts */}
              {isAllSurveysMode && selectedChart === 'submissions' && (
                <ResponsiveContainer width="100%" height="100%">
                  <LineChart data={submissionsOverTime} margin={{ top: 10, right: 30, left: 0, bottom: 40 }}>
                    <CartesianGrid strokeDasharray="3 3" stroke="#e0e0e0" />
                    <XAxis 
                      dataKey="date" 
                      tick={{ fontSize: 12 }}
                      angle={-45}
                      textAnchor="end"
                      height={60}
                    />
                    <YAxis 
                      tick={{ fontSize: 12 }}
                      label={{ value: 'All Submissions', angle: -90, position: 'insideLeft' }}
                    />
                    <Tooltip />
                    <Line 
                      type="monotone" 
                      dataKey="count" 
                      stroke="hsl(var(--primary))" 
                      strokeWidth={2} 
                      dot={{ r: 3, fill: 'hsl(var(--primary))' }} 
                      name="Submissions"
                      activeDot={{ r: 5 }}
                    />
                  </LineChart>
                </ResponsiveContainer>
              )}

              {isAllSurveysMode && selectedChart === 'surveyBreakdown' && (
                (chartData as any).surveyBreakdown?.length > 0 ? (
                  <ResponsiveContainer width="100%" height="100%">
                    <BarChart data={(chartData as any).surveyBreakdown} margin={{ top: 10, right: 30, left: 0, bottom: 100 }}>
                      <CartesianGrid strokeDasharray="3 3" stroke="#e0e0e0" />
                      <XAxis 
                        dataKey="surveyTitle" 
                        tick={{ fontSize: 11 }}
                        angle={-45} 
                        textAnchor="end" 
                        height={120}
                      />
                      <YAxis tick={{ fontSize: 12 }} label={{ value: 'Submissions', angle: -90, position: 'insideLeft' }} />
                      <Tooltip />
                      <Bar dataKey="count" name="Submissions">
                        {(chartData as any).surveyBreakdown.map((_: any, index: number) => (
                          <Cell key={`cell-${index}`} fill={["#3b82f6", "#8b5cf6", "#10b981", "#f59e0b", "#ef4444", "#ec4899"][index % 6]} />
                        ))}
                      </Bar>
                    </BarChart>
                  </ResponsiveContainer>
                ) : (
                  <div className="flex items-center justify-center h-full text-muted-foreground">No survey data available</div>
                )
              )}

              {isAllSurveysMode && selectedChart === 'geography' && (
                (chartData as any).geography?.length > 0 ? (
                  <ResponsiveContainer width="100%" height="100%">
                    <BarChart data={(chartData as any).geography} margin={{ top: 10, right: 30, left: 0, bottom: 80 }}>
                      <CartesianGrid strokeDasharray="3 3" stroke="#e0e0e0" />
                      <XAxis 
                        dataKey="location" 
                        tick={{ fontSize: 12 }}
                        angle={-45} 
                        textAnchor="end" 
                        height={100}
                      />
                      <YAxis tick={{ fontSize: 12 }} />
                      <Tooltip />
                      <Bar dataKey="count" name="Submissions" fill="#8b5cf6" />
                    </BarChart>
                  </ResponsiveContainer>
                ) : (
                  <div className="flex items-center justify-center h-full text-muted-foreground">No geographic data available</div>
                )
              )}

              {/* Consent charts */}
              {isConsent && selectedChart === 'submissions' && (
                <ResponsiveContainer width="100%" height="100%">
                  <LineChart data={submissionsOverTime} margin={{ top: 10, right: 30, left: 0, bottom: 40 }}>
                    <CartesianGrid strokeDasharray="3 3" stroke="#e0e0e0" />
                    <XAxis 
                      dataKey="date" 
                      tick={{ fontSize: 12 }}
                      angle={-45}
                      textAnchor="end"
                      height={60}
                    />
                    <YAxis 
                      tick={{ fontSize: 12 }}
                      label={{ value: 'Submissions', angle: -90, position: 'insideLeft' }}
                    />
                    <Tooltip />
                    <Line 
                      type="monotone" 
                      dataKey="count" 
                      stroke="hsl(var(--primary))" 
                      strokeWidth={2} 
                      dot={{ r: 3, fill: 'hsl(var(--primary))' }} 
                      name="Submissions"
                      activeDot={{ r: 5 }}
                    />
                  </LineChart>
                </ResponsiveContainer>
              )}

              {isConsent && selectedChart === 'scdConnection' && (
                (chartData as any).scdConnection?.length > 0 ? (
                  <ResponsiveContainer width="100%" height="100%">
                    <BarChart data={(chartData as any).scdConnection} margin={{ top: 10, right: 30, left: 0, bottom: 80 }}>
                      <CartesianGrid strokeDasharray="3 3" stroke="#e0e0e0" />
                      <XAxis 
                        dataKey="type" 
                        tick={{ fontSize: 12 }}
                        angle={-45} 
                        textAnchor="end" 
                        height={100}
                      />
                      <YAxis tick={{ fontSize: 12 }} />
                      <Tooltip />
                      <Bar dataKey="count" name="Count" fill="#3b82f6" />
                    </BarChart>
                  </ResponsiveContainer>
                ) : (
                  <div className="flex items-center justify-center h-full text-muted-foreground">No SCD connection data available</div>
                )
              )}

              {isConsent && selectedChart === 'contactPreferences' && (
                (chartData as any).contactPreferences?.length > 0 ? (
                  <ResponsiveContainer width="100%" height="100%">
                    <BarChart data={(chartData as any).contactPreferences} margin={{ top: 10, right: 30, left: 0, bottom: 40 }}>
                      <CartesianGrid strokeDasharray="3 3" stroke="#e0e0e0" />
                      <XAxis dataKey="preference" tick={{ fontSize: 12 }} />
                      <YAxis tick={{ fontSize: 12 }} />
                      <Tooltip />
                      <Bar dataKey="count" name="Count">
                        {(chartData as any).contactPreferences.map((_: any, index: number) => (
                          <Cell key={`cell-${index}`} fill={["#0ea5e9", "#8b5cf6", "#10b981", "#f59e0b"][index % 4]} />
                        ))}
                      </Bar>
                    </BarChart>
                  </ResponsiveContainer>
                ) : (
                  <div className="flex items-center justify-center h-full text-muted-foreground">No contact preference data available</div>
                )
              )}

              {isConsent && selectedChart === 'geography' && (
                (chartData as any).geography?.length > 0 ? (
                  <ResponsiveContainer width="100%" height="100%">
                    <BarChart data={(chartData as any).geography} margin={{ top: 10, right: 30, left: 0, bottom: 80 }}>
                      <CartesianGrid strokeDasharray="3 3" stroke="#e0e0e0" />
                      <XAxis dataKey="city" tick={{ fontSize: 12 }} angle={-45} textAnchor="end" height={100} />
                      <YAxis tick={{ fontSize: 12 }} />
                      <Tooltip />
                      <Bar dataKey="count" name="Submissions" fill="#10b981" />
                    </BarChart>
                  </ResponsiveContainer>
                ) : (
                  <div className="flex items-center justify-center h-full text-muted-foreground">No location data available</div>
                )
              )}

              {/* Feedback charts */}
              {!isConsent && selectedChart === 'rating' && (
                <ResponsiveContainer width="100%" height="100%">
                  <LineChart data={ratingOverTime} margin={{ top: 10, right: 30, left: 0, bottom: 40 }}>
                    <CartesianGrid strokeDasharray="3 3" stroke="#e0e0e0" />
                    <XAxis 
                      dataKey="date" 
                      tick={{ fontSize: 12 }}
                      angle={-45}
                      textAnchor="end"
                      height={60}
                    />
                    <YAxis 
                      domain={[0, 10]} 
                      tick={{ fontSize: 12 }}
                      label={{ value: 'Rating', angle: -90, position: 'insideLeft' }}
                    />
                    <Tooltip />
                    <Line 
                      type="monotone" 
                      dataKey="avg" 
                      stroke="hsl(var(--primary))" 
                      strokeWidth={2} 
                      dot={{ r: 4, fill: 'hsl(var(--primary))' }} 
                      name="Avg Rating"
                      activeDot={{ r: 6 }}
                    />
                  </LineChart>
                </ResponsiveContainer>
              )}
              
              {!isConsent && selectedChart === 'pain' && (
                chartData.painScores.length > 0 ? (
                  <ResponsiveContainer width="100%" height="100%">
                    <BarChart data={chartData.painScores} margin={{ top: 10, right: 30, left: 0, bottom: 40 }}>
                      <CartesianGrid strokeDasharray="3 3" stroke="#e0e0e0" />
                      <XAxis 
                        dataKey="score" 
                        tick={{ fontSize: 12 }}
                        label={{ value: 'Pain Score (0-10)', position: 'insideBottom', offset: -5 }}
                      />
                      <YAxis 
                        tick={{ fontSize: 12 }}
                        label={{ value: 'Number of Patients', angle: -90, position: 'insideLeft' }}
                      />
                      <Tooltip />
                      <Bar dataKey="count" name="Patients">
                        {chartData.painScores.map((entry, index) => (
                          <Cell key={`cell-${index}`} fill={
                            entry.score <= 3 ? '#10b981' : 
                            entry.score <= 6 ? '#f59e0b' : '#ef4444'
                          } />
                        ))}
                      </Bar>
                  </BarChart>
                  </ResponsiveContainer>
                ) : (
                  <div className="flex items-center justify-center h-full text-muted-foreground">
                    No pain score data available
              </div>
                )
              )}
              
              {!isConsent && selectedChart === 'wait' && (
                chartData.waitTimes.length > 0 ? (
                  <ResponsiveContainer width="100%" height="100%">
                    <PieChart>
                      <Pie
                        data={chartData.waitTimes}
                        cx="50%"
                        cy="50%"
                        labelLine={false}
                        label={({ category, count, percent }) => `${category}: ${count} (${(percent * 100).toFixed(0)}%)`}
                        outerRadius={100}
                        fill="#8884d8"
                        dataKey="count"
                        nameKey="category"
                      >
                        {chartData.waitTimes.map((entry, index) => (
                          <Cell key={`cell-${index}`} fill={
                            ['#10b981', '#34d399', '#f59e0b', '#fb923c', '#ef4444', '#dc2626'][index % 6]
                          } />
                        ))}
                      </Pie>
                      <Tooltip />
                      <Legend />
                    </PieChart>
                  </ResponsiveContainer>
                ) : (
                  <div className="flex items-center justify-center h-full text-muted-foreground">
                    No wait time data available
                  </div>
                )
              )}
              
              {!isConsent && selectedChart === 'stay' && (
                chartData.stayLength.length > 0 ? (
                  <ResponsiveContainer width="100%" height="100%">
                    <PieChart>
                      <Pie
                        data={chartData.stayLength}
                        cx="50%"
                        cy="50%"
                        labelLine={false}
                        label={({ category, count, percent }) => `${category}: ${count} (${(percent * 100).toFixed(0)}%)`}
                        outerRadius={100}
                        fill="#8884d8"
                        dataKey="count"
                        nameKey="category"
                      >
                        {chartData.stayLength.map((entry, index) => (
                          <Cell key={`cell-${index}`} fill={
                            ['#3b82f6', '#60a5fa', '#93c5fd', '#dbeafe', '#eff6ff'][index % 5]
                          } />
                        ))}
                      </Pie>
                      <Tooltip />
                      <Legend />
                    </PieChart>
                  </ResponsiveContainer>
                ) : (
                  <div className="flex items-center justify-center h-full text-muted-foreground">
                    No length of stay data available
                  </div>
                )
              )}
              
              {!isConsent && selectedChart === 'satisfaction' && (
                chartData.departmentSatisfaction.length > 0 ? (
                  <ResponsiveContainer width="100%" height="100%">
                    <BarChart data={chartData.departmentSatisfaction} margin={{ top: 10, right: 30, left: 0, bottom: 80 }}>
                      <CartesianGrid strokeDasharray="3 3" stroke="#e0e0e0" />
                      <XAxis 
                        dataKey="department" 
                        tick={{ fontSize: 11 }}
                        angle={-45} 
                        textAnchor="end" 
                        height={100}
                      />
                      <YAxis 
                        domain={[0, 10]} 
                        tick={{ fontSize: 12 }}
                        label={{ value: 'Average Rating', angle: -90, position: 'insideLeft' }}
                      />
                      <Tooltip />
                      <Bar dataKey="avgRating" name="Avg Rating">
                        {chartData.departmentSatisfaction.map((entry, index) => (
                          <Cell key={`cell-${index}`} fill={
                            parseFloat(entry.avgRating) >= 8 ? '#10b981' :
                            parseFloat(entry.avgRating) >= 5 ? '#f59e0b' : '#ef4444'
                          } />
                        ))}
                      </Bar>
                  </BarChart>
                  </ResponsiveContainer>
                ) : (
                  <div className="flex items-center justify-center h-full text-muted-foreground">
                    No department satisfaction data available
              </div>
                )
              )}
            </div>
            
            {/* Chart Description */}
            <div className="mt-4 p-3 bg-muted/50 rounded-lg">
              <p className="text-sm text-muted-foreground">
                {isConsent && selectedChart === 'submissions' && 'Shows the number of consent submissions over time.'}
                {isConsent && selectedChart === 'scdConnection' && 'Breakdown of users\' connection to SCD (patient, caregiver, HCP, etc.).'}
                {isConsent && selectedChart === 'contactPreferences' && 'Counts of users opting into contact, mailing list, support groups, and advocacy.'}
                {isConsent && selectedChart === 'geography' && 'Top cities represented in consent submissions.'}
                {!isConsent && selectedChart === 'rating' && 'Shows the average rating trend over time for all submissions.'}
                {!isConsent && selectedChart === 'pain' && 'Distribution of pain scores reported by patients (0 = no pain, 10 = severe pain).'}
                {!isConsent && selectedChart === 'wait' && 'Breakdown of emergency department wait times across different time ranges.'}
                {!isConsent && selectedChart === 'stay' && 'Distribution of patient length of stay in the hospital.'}
                {!isConsent && selectedChart === 'satisfaction' && 'Average satisfaction ratings by hospital department.'}
              </p>
            </div>
          </CardContent>
        </Card>
        
        <Card>
          <CardHeader>
            <CardTitle>Feedback Analysis</CardTitle>
            <CardDescription>
              Generate comprehensive insights from all feedback submissions
            </CardDescription>
          </CardHeader>
          <CardContent>
            <div className="flex flex-wrap gap-2 mb-4">
            <Button onClick={handleAnalyzeFeedback} disabled={isLoading}>
              {isLoading ? (
                <>
                  <Loader className="mr-2 h-4 w-4 animate-spin" />
                  Analyzing...
                </>
              ) : (
                  'Generate Analysis'
              )}
            </Button>
            {typeof analysis === 'string' && analysis.length > 0 && (
                <Button 
                  className="bg-gradient-to-br from-[#C8262A] to-[#D34040] hover:from-[#C8262A]/90 hover:to-[#D34040]/90 text-white"
                  size="default"
                  onClick={async () => {
                    const res = await generateAnalysisPdf({ 
                      title: 'Comprehensive Feedback Report', 
                      surveyId: selectedSurvey === 'all' ? 'all' : selectedSurvey, 
                      analysisMarkdown: analysis,
                      includeSubmissions: true
                    })
                    if (res.error || !res.pdfBase64) return
                    const link = document.createElement('a')
                    link.href = `data:application/pdf;base64,${res.pdfBase64}`
                    link.download = `comprehensive-report-${selectedSurvey}.pdf`
                    link.click()
                  }}
                >
                  <Download className="mr-2 h-4 w-4" />
                  Download Report
                </Button>
              )}
            </div>
            {error && (
              <Alert variant="destructive" className="mt-4">
                <AlertCircle className="h-4 w-4" />
                <AlertTitle>Analysis Error</AlertTitle>
                <AlertDescription>{error}</AlertDescription>
              </Alert>
            )}
            {analysis && (
              <div className="mt-6">
                <AnalysisDisplay analysisText={analysis} />
              </div>
            )}
          </CardContent>
        </Card>
        <Card id="submissions-table-section">
          <CardHeader>
            <div className="flex items-center justify-between">
              <div>
                <CardTitle>Recent Submissions</CardTitle>
                <CardDescription>
                  Showing {paginatedSubmissions.length} of {filtered.length} submissions
                </CardDescription>
              </div>
              <div className="flex gap-2">
                <Button
                  variant="outline"
                  size="sm"
                  onClick={() => setShowExportDialog(true)}
                  className="flex items-center gap-2 bg-gradient-to-r from-[#C8262A]/10 to-[#D34040]/10 hover:from-[#C8262A]/20 hover:to-[#D34040]/20 border-[#C8262A]/30 text-[#C8262A] hover:text-[#C8262A] font-medium"
                >
                  <Download className="h-4 w-4" />
                  Export Submissions
                </Button>
              </div>
            </div>
          </CardHeader>
          <CardContent className="p-0 sm:p-6">
            {/* Mobile Card View */}
            <div className="block md:hidden">
              {paginatedSubmissions.length === 0 ? (
                <div className="flex flex-col items-center justify-center space-y-4 py-8 px-4">
                  <div className="rounded-full bg-muted p-6">
                    <ClipboardList className="h-12 w-12 text-muted-foreground" />
                  </div>
                  <div className="space-y-2 text-center">
                    <h3 className="text-lg font-semibold">No submissions found</h3>
                    <p className="text-sm text-muted-foreground max-w-md">
                      {activeFiltersCount > 0
                        ? "Try adjusting your filters to see more results"
                        : isConsent
                          ? "Consent form submissions will appear here once participants start filling them out"
                          : "Feedback submissions will appear here once patients start submitting their experiences"
                      }
                    </p>
                  </div>
                  {activeFiltersCount > 0 && (
                    <Button variant="outline" onClick={clearAllFilters} className="mt-4">
                      Clear All Filters
                    </Button>
                  )}
                </div>
              ) : (
                <div className="space-y-3 p-4">
                  {paginatedSubmissions.map(submission => {
                    const date = submission.submittedAt ? new Date(submission.submittedAt) : null;
                    const dateStr = date && !isNaN(date.getTime())
                      ? date.toLocaleString('en-US', { month: 'short', day: 'numeric', year: 'numeric', hour: '2-digit', minute: '2-digit' })
                      : 'Invalid Date';

                    return (
                      <Card key={submission.id} className="border-l-4 border-l-primary">
                        <CardContent className="p-4">
                          <div className="flex items-start justify-between mb-3">
                            <div className="flex-1">
                              <Badge variant="outline" className="font-normal mb-2">
                                {surveyTitleMap.get(submission.surveyId) || (submission.surveyId ? submission.surveyId.substring(0, 8) + '...' : 'Unknown Survey')}
                              </Badge>
                              <p className="text-xs text-muted-foreground">{dateStr}</p>
                            </div>
                            <Button size="sm" variant="outline" onClick={() => openSubmissionModal(submission)}>
                              View
                            </Button>
                          </div>
                          {isConsent ? (
                            <div className="space-y-2 text-sm">
                              <div className="flex justify-between">
                                <span className="text-muted-foreground">Name:</span>
                                <span className="font-medium">{`${(submission as any)?.firstName || ''} ${(submission as any)?.lastName || ''}`.trim() || 'N/A'}</span>
                              </div>
                              <div className="flex justify-between">
                                <span className="text-muted-foreground">Email:</span>
                                <span className="font-medium truncate ml-2">{(submission as any)?.email || 'N/A'}</span>
                              </div>
                              <div className="flex justify-between">
                                <span className="text-muted-foreground">City:</span>
                                <span className="font-medium">{(submission as any)?.city?.selection || 'N/A'}</span>
                              </div>
                            </div>
                          ) : (
                            <div className="space-y-2 text-sm">
                              <div className="flex justify-between items-center">
                                <span className="text-muted-foreground">Rating:</span>
                                <div className="flex items-center gap-2">
                                  {(() => {
                                    const rating = Number(submission.rating);
                                    const isValidRating = !isNaN(rating) && rating >= 0 && rating <= 10;
                                    return (
                                      <>
                                        <div className={`h-2 w-2 rounded-full ${
                                          isValidRating && rating >= 8 ? 'bg-green-500' :
                                          isValidRating && rating >= 5 ? 'bg-yellow-500' : 'bg-red-500'
                                        }`} />
                                        <span className="font-semibold">{isValidRating ? `${rating}/10` : 'N/A'}</span>
                                      </>
                                    );
                                  })()}
                                </div>
                              </div>
                              <div className="flex justify-between">
                                <span className="text-muted-foreground">Hospital:</span>
                                <span className="font-medium">{(submission as any)?.hospital || (submission as any)?.['hospital-on']?.selection || 'N/A'}</span>
                              </div>
                              <div>
                                <span className="text-muted-foreground">Experience:</span>
                                <p className="font-medium text-xs mt-1 line-clamp-2">{submission.hospitalInteraction || 'N/A'}</p>
                              </div>
                            </div>
                          )}
                        </CardContent>
                      </Card>
                    );
                  })}
                </div>
              )}
            </div>
            {/* Desktop Table View */}
            <div className="hidden md:block overflow-x-auto">
              <Table>
                <TableHeader>
                  <TableRow>
                    <TableHead className="whitespace-nowrap">Date</TableHead>
                    <TableHead className="whitespace-nowrap">Survey</TableHead>
                    {isConsent ? (
                      <>
                        <TableHead className="whitespace-nowrap">Name</TableHead>
                        <TableHead className="whitespace-nowrap">Email</TableHead>
                        <TableHead className="whitespace-nowrap">City</TableHead>
                      </>
                    ) : (
                      <>
                        <TableHead className="whitespace-nowrap">Rating</TableHead>
                        <TableHead className="whitespace-nowrap">Hospital</TableHead>
                        <TableHead className="whitespace-nowrap">Experience</TableHead>
                      </>
                    )}
                    <TableHead className="text-right whitespace-nowrap">Actions</TableHead>
                  </TableRow>
                </TableHeader>
                <TableBody>
                {paginatedSubmissions.length === 0 ? (
                  <TableRow>
                    <TableCell colSpan={isConsent ? 5 : 4} className="h-64 text-center">
                      <div className="flex flex-col items-center justify-center space-y-4 py-8">
                        <div className="rounded-full bg-muted p-6">
                          <ClipboardList className="h-12 w-12 text-muted-foreground" />
                        </div>
                        <div className="space-y-2">
                          <h3 className="text-lg font-semibold">No submissions found</h3>
                          <p className="text-sm text-muted-foreground max-w-md">
                            {activeFiltersCount > 0 
                              ? "Try adjusting your filters to see more results"
                              : isConsent 
                                ? "Consent form submissions will appear here once participants start filling them out"
                                : "Feedback submissions will appear here once patients start submitting their experiences"
                            }
                          </p>
                        </div>
                        {activeFiltersCount > 0 && (
                          <Button variant="outline" onClick={clearAllFilters} className="mt-4">
                            Clear All Filters
                          </Button>
                        )}
                      </div>
                    </TableCell>
                  </TableRow>
                ) : (
                  paginatedSubmissions.map(submission => (
                    <TableRow key={submission.id}>
                      <TableCell className="whitespace-nowrap">
                        {(() => {
                          const date = submission.submittedAt ? new Date(submission.submittedAt) : null
                          if (!date || isNaN(date.getTime())) return 'Invalid Date'
                          return date.toLocaleString('en-US', {
                            month: 'short',
                            day: 'numeric',
                            year: 'numeric',
                            hour: '2-digit',
                            minute: '2-digit'
                          })
                        })()}
                      </TableCell>
                      <TableCell>
                        <Badge variant="outline" className="font-normal">
                          {surveyTitleMap.get(submission.surveyId) || (submission.surveyId ? submission.surveyId.substring(0, 8) + '...' : 'Unknown Survey')}
                        </Badge>
                      </TableCell>
                      {isConsent ? (
                        <>
                          <TableCell>
                            {`${(submission as any)?.firstName || ''} ${(submission as any)?.lastName || ''}`.trim() || 'N/A'}
                          </TableCell>
                          <TableCell>{(submission as any)?.email || 'N/A'}</TableCell>
                          <TableCell>{(submission as any)?.city?.selection || 'N/A'}</TableCell>
                        </>
                      ) : (
                        <>
                          <TableCell>
                            <div className="flex items-center gap-2">
                              {(() => {
                                const rating = Number(submission.rating)
                                const isValidRating = !isNaN(rating) && rating >= 0 && rating <= 10
                                return (
                                  <>
                                    <div className={`h-2 w-2 rounded-full ${
                                      isValidRating && rating >= 8 ? 'bg-green-500' :
                                      isValidRating && rating >= 5 ? 'bg-yellow-500' : 'bg-red-500'
                                    }`} />
                                    <span>{isValidRating ? `${rating}/10` : 'N/A'}</span>
                                  </>
                                )
                              })()}
                            </div>
                          </TableCell>
                          <TableCell>{(submission as any)?.hospital || (submission as any)?.['hospital-on']?.selection || 'N/A'}</TableCell>
                          <TableCell className="max-w-xs truncate">{submission.hospitalInteraction || 'N/A'}</TableCell>
                        </>
                      )}
                      <TableCell className="text-right">
                        <Button size="sm" variant="outline" onClick={() => openSubmissionModal(submission)}>View Details</Button>
                      </TableCell>
                    </TableRow>
                  ))
                )}
              </TableBody>
            </Table>
            </div>
            </div>
        <Dialog open={isModalOpen} onOpenChange={setIsModalOpen}>
          <DialogContent className="w-[95vw] max-w-5xl max-h-[90vh] overflow-hidden flex flex-col bg-gradient-to-br from-white/70 via-white/60 to-blue-50/50 dark:from-gray-900/70 dark:via-gray-900/60 dark:to-indigo-950/50 backdrop-blur-2xl backdrop-saturate-150 border border-white/30 dark:border-white/20 shadow-2xl ring-1 ring-white/20">
            <DialogHeader className="flex-shrink-0 border-b border-white/20 pb-4 bg-gradient-to-r from-blue-500/10 via-indigo-500/10 to-purple-500/10 backdrop-blur-md rounded-t-lg">
              <div className="flex items-start justify-between">
                <div>
                  <DialogTitle className="text-xl font-semibold bg-gradient-to-r from-gray-900 to-gray-700 dark:from-white dark:to-gray-300 bg-clip-text text-transparent">
                    {isConsent 
                      ? `${(activeSubmission as any)?.firstName || ''} ${(activeSubmission as any)?.lastName || ''}`.trim() || 'Anonymous'
                      : (activeSubmission as any)?.name || (activeSubmission as any)?.firstName || 'Anonymous'
                    } - {isConsent ? 'Consent Submission' : 'Feedback Submission'}
                  </DialogTitle>
                  <DialogDescription className="mt-2 flex items-center gap-4 text-gray-600 dark:text-gray-400">
                    <span className="flex items-center gap-1 bg-white/50 dark:bg-gray-800/50 px-2 py-1 rounded-full text-xs">
                      <Calendar className="h-3 w-3" />
                      {activeSubmission && new Date(activeSubmission.submittedAt).toISOString().replace('T', ' ').split('.')[0]}
                    </span>
                    <span className="flex items-center gap-1 bg-white/50 dark:bg-gray-800/50 px-2 py-1 rounded-full text-xs">
                      <Building2 className="h-3 w-3" />
                      {isConsent
                        ? (activeSubmission as any)?.primaryHospital?.selection || (activeSubmission as any)?.city?.selection || 'Unknown Location'
                        : (activeSubmission as any)?.hospital || (activeSubmission as any)?.['hospital-on']?.selection || 'Unknown Hospital'
                      }
                    </span>
                  </DialogDescription>
                </div>
                {!isConsent && (
                  <div className={`px-4 py-2 rounded-full text-sm font-medium backdrop-blur-sm shadow-lg ${
                    activeSubmission && activeSubmission.rating >= 8 ? 'bg-green-500/20 text-green-700 dark:text-green-300 border border-green-500/30' :
                    activeSubmission && activeSubmission.rating >= 5 ? 'bg-yellow-500/20 text-yellow-700 dark:text-yellow-300 border border-yellow-500/30' : 
                    'bg-red-500/20 text-red-700 dark:text-red-300 border border-red-500/30'
                  }`}>
                    {activeSubmission && activeSubmission.rating >= 8 ? '✨ Excellent' :
                     activeSubmission && activeSubmission.rating >= 5 ? '👍 Good' : '⚠️ Needs Improvement'}
                  </div>
                )}
              </div>
            </DialogHeader>
            {activeSubmission && (
              <div className="flex-1 overflow-y-auto space-y-6 pr-2 bg-gradient-to-b from-transparent via-white/10 to-blue-500/5 dark:from-transparent dark:via-gray-900/10 dark:to-indigo-500/5 rounded-lg">
                {/* Quick Stats Section */}
                <Card className="border border-white/30 shadow-xl bg-gradient-to-br from-white/50 to-white/30 dark:from-gray-800/50 dark:to-gray-900/30 backdrop-blur-lg backdrop-saturate-150">
                  <CardHeader className="pb-3 bg-gradient-to-r from-blue-500/10 to-indigo-500/10 rounded-t-lg backdrop-blur-sm">
                    <CardTitle className="text-base flex items-center gap-2 text-gray-800 dark:text-gray-200">
                      <div className="p-1.5 bg-gradient-to-br from-blue-500 to-indigo-500 rounded-lg shadow-md">
                        <BarChart3 className="h-4 w-4 text-white" />
                      </div>
                      Quick Insights
                    </CardTitle>
                    <div className="flex gap-2 mt-2">
                      <Button
                        size="sm"
                        variant="ghost"
                        onClick={() => {
                          if (!activeSubmission) return
                          const csv = [
                            ['Field', 'Value'],
                            ['Date', new Date(activeSubmission.submittedAt).toISOString()],
                            ['Hospital', (activeSubmission as any)?.hospital || 'Unknown'],
                            ['Rating', activeSubmission.rating],
                            ['Experience', activeSubmission.hospitalInteraction],
                            ...Object.entries(activeSubmission)
                              .filter(([key]) => !['id', 'submittedAt', 'surveyId', 'rating', 'hospitalInteraction'].includes(key))
                              .map(([key, value]) => [
                                key, 
                                Array.isArray(value) 
                                  ? value.join('; ') 
                                  : typeof value === 'object' 
                                    ? JSON.stringify(value) 
                                    : String(value)
                              ])
                          ].map(row => row.join(',')).join('\n')
                          
                          const blob = new Blob([csv], { type: 'text/csv' })
                          const url = URL.createObjectURL(blob)
                          const a = document.createElement('a')
                          a.href = url
                          a.download = `submission-${activeSubmission.id}.csv`
                          a.click()
                        }}
                        title="Export submission as CSV"
                      >
                        <FileSpreadsheet className="h-4 w-4 mr-1" />
                        CSV
                      </Button>
                      {singleAnalysis && (
                        <Button
                          size="sm"
                          variant="ghost"
                          onClick={async () => {
                            const res = await generateAnalysisPdf({ 
                              title: 'Individual Submission Report', 
                              surveyId: String(activeSubmission?.surveyId), 
                              analysisMarkdown: singleAnalysis || '' 
                            })
                            if (res.error || !res.pdfBase64) return
                            const link = document.createElement('a')
                            link.href = `data:application/pdf;base64,${res.pdfBase64}`
                            link.download = `submission-${activeSubmission?.id}.pdf`
                            link.click()
                          }}
                          title="Download analysis as PDF"
                        >
                          <FileText className="h-4 w-4 mr-1" />
                          PDF
                        </Button>
                      )}
                    </div>
                  </CardHeader>
                  <CardContent>
                    <div className="grid grid-cols-2 md:grid-cols-4 gap-4">
                      {/* Visit Reason/Chief Complaint */}
                      {((activeSubmission as any)?.visitReason || (activeSubmission as any)?.chiefComplaint || (activeSubmission as any)?.reasonForVisit) && (
                        <div className="flex items-start gap-3">
                          <div className="p-2 bg-gradient-to-br from-purple-500/20 to-purple-600/20 backdrop-blur-sm rounded-lg shadow-md border border-purple-500/20">
                            <AlertCircle className="h-5 w-5 text-purple-600 dark:text-purple-400" />
                          </div>
                  <div>
                            <p className="text-xs text-gray-600 dark:text-gray-400">Visit Reason</p>
                            <p className="text-sm font-bold text-gray-800 dark:text-gray-200">
                              {(activeSubmission as any)?.visitReason || 
                               (activeSubmission as any)?.chiefComplaint || 
                               (activeSubmission as any)?.reasonForVisit}
                            </p>
                          </div>
                        </div>
                      )}
                      
                      {/* Time to Analgesia (for pain-related visits) */}
                      {(activeSubmission as any)?.timeToAnalgesia && (
                        <div className="flex items-start gap-3">
                          <div className="p-2 bg-gradient-to-br from-white/40 to-white/20 dark:from-gray-800/40 dark:to-gray-800/20 backdrop-blur-sm rounded-lg shadow-md border border-white/20">
                            <Heart className="h-5 w-5 text-pink-500" />
                  </div>
                  <div>
                            <p className="text-xs text-muted-foreground">Time to Pain Relief</p>
                            <p className="text-lg font-bold">
                              {typeof (activeSubmission as any).timeToAnalgesia === 'object' 
                                ? `${(activeSubmission as any).timeToAnalgesia.hours || 0}h ${(activeSubmission as any).timeToAnalgesia.minutes || 0}m`
                                : (activeSubmission as any).timeToAnalgesia}
                            </p>
                  </div>
                        </div>
                      )}
                      
                      {/* Pain Score if available */}
                      {((activeSubmission as any)?.painScore !== undefined || (activeSubmission as any)?.painLevel !== undefined) && (
                        <div className="flex items-start gap-3">
                          <div className="p-2 bg-gradient-to-br from-white/40 to-white/20 dark:from-gray-800/40 dark:to-gray-800/20 backdrop-blur-sm rounded-lg shadow-md border border-white/20">
                            <Activity className="h-5 w-5 text-orange-500" />
                </div>
                <div>
                            <p className="text-xs text-muted-foreground">Pain Level</p>
                            <p className="text-lg font-bold">
                              {(activeSubmission as any)?.painScore || (activeSubmission as any)?.painLevel}/10
                            </p>
                </div>
                        </div>
                      )}
                      
                      {/* Wait Time */}
                      {(activeSubmission as any)?.waitTime && (
                        <div className="flex items-start gap-3">
                          <div className="p-2 bg-gradient-to-br from-white/40 to-white/20 dark:from-gray-800/40 dark:to-gray-800/20 backdrop-blur-sm rounded-lg shadow-md border border-white/20">
                            <Clock className="h-5 w-5 text-blue-500" />
                          </div>
                          <div>
                            <p className="text-xs text-muted-foreground">Wait Time</p>
                            <p className="text-lg font-bold">
                              {typeof (activeSubmission as any).waitTime === 'object' 
                                ? `${(activeSubmission as any).waitTime.hours || 0}h ${(activeSubmission as any).waitTime.minutes || 0}m`
                                : (activeSubmission as any).waitTime}
                            </p>
                          </div>
                        </div>
                      )}
                      
                      {/* Length of Stay */}
                      {(activeSubmission as any)?.lengthOfStay && (
                        <div className="flex items-start gap-3">
                          <div className="p-2 bg-gradient-to-br from-white/40 to-white/20 dark:from-gray-800/40 dark:to-gray-800/20 backdrop-blur-sm rounded-lg shadow-md border border-white/20">
                            <Activity className="h-5 w-5 text-green-500" />
                          </div>
                          <div>
                            <p className="text-xs text-muted-foreground">Length of Stay</p>
                            <p className="text-lg font-bold">
                              {typeof (activeSubmission as any).lengthOfStay === 'object'
                                ? `${(activeSubmission as any).lengthOfStay.days || 0}d ${(activeSubmission as any).lengthOfStay.hours || 0}h`
                                : (activeSubmission as any).lengthOfStay}
                            </p>
                          </div>
                        </div>
                      )}
                      
                      {/* Department/Service */}
                      {(activeSubmission as any)?.department && (
                        <div className="flex items-start gap-3">
                          <div className="p-2 bg-gradient-to-br from-white/40 to-white/20 dark:from-gray-800/40 dark:to-gray-800/20 backdrop-blur-sm rounded-lg shadow-md border border-white/20">
                            <Heart className="h-5 w-5 text-red-500" />
                          </div>
                          <div>
                            <p className="text-xs text-muted-foreground">Department</p>
                            <p className="text-sm font-bold truncate max-w-[100px]">
                              {(activeSubmission as any).department}
                            </p>
                          </div>
                        </div>
                      )}
                      
                      {/* Visit Type */}
                      {(activeSubmission as any)?.visitType && (
                        <div className="flex items-start gap-3">
                          <div className="p-2 bg-gradient-to-br from-white/40 to-white/20 dark:from-gray-800/40 dark:to-gray-800/20 backdrop-blur-sm rounded-lg shadow-md border border-white/20">
                            <AlertCircle className="h-5 w-5 text-purple-500" />
                          </div>
                          <div>
                            <p className="text-xs text-muted-foreground">Visit Type{Array.isArray((activeSubmission as any).visitType) && (activeSubmission as any).visitType.length > 1 ? 's' : ''}</p>
                            <p className="text-sm font-bold">
                              {Array.isArray((activeSubmission as any).visitType) 
                                ? (activeSubmission as any).visitType.map((type: string) => 
                                    type.charAt(0).toUpperCase() + type.slice(1)
                                  ).join(', ')
                                : (activeSubmission as any).visitType}
                            </p>
                          </div>
                        </div>
                      )}
                      
                      {/* Staff Rating if available */}
                      {(activeSubmission as any)?.staffRating && (
                        <div className="flex items-start gap-3">
                          <div className="p-2 bg-gradient-to-br from-white/40 to-white/20 dark:from-gray-800/40 dark:to-gray-800/20 backdrop-blur-sm rounded-lg shadow-md border border-white/20">
                            <Users className="h-5 w-5 text-indigo-500" />
                          </div>
                  <div>
                            <p className="text-xs text-muted-foreground">Staff Rating</p>
                            <p className="text-lg font-bold">{(activeSubmission as any).staffRating}/10</p>
                          </div>
                        </div>
                      )}
                      
                      {/* Cleanliness Rating if available */}
                      {(activeSubmission as any)?.cleanlinessRating && (
                        <div className="flex items-start gap-3">
                          <div className="p-2 bg-gradient-to-br from-white/40 to-white/20 dark:from-gray-800/40 dark:to-gray-800/20 backdrop-blur-sm rounded-lg shadow-md border border-white/20">
                            <Sparkles className="h-5 w-5 text-cyan-500" />
                  </div>
                  <div>
                            <p className="text-xs text-muted-foreground">Cleanliness</p>
                            <p className="text-lg font-bold">{(activeSubmission as any).cleanlinessRating}/10</p>
                  </div>
                        </div>
                      )}
                      
                      {/* Recommendation Score */}
                      {(activeSubmission as any)?.wouldRecommend !== undefined && (
                        <div className="flex items-start gap-3">
                          <div className="p-2 bg-gradient-to-br from-white/40 to-white/20 dark:from-gray-800/40 dark:to-gray-800/20 backdrop-blur-sm rounded-lg shadow-md border border-white/20">
                            <ThumbsUp className="h-5 w-5 text-emerald-500" />
                          </div>
                          <div>
                            <p className="text-xs text-muted-foreground">Would Recommend</p>
                            <p className="text-sm font-bold">
                              {(activeSubmission as any).wouldRecommend ? 'Yes' : 'No'}
                            </p>
                          </div>
                        </div>
                      )}
                      
                      {/* Time to See Doctor */}
                      {(activeSubmission as any)?.timeToSeeDoctor && (
                        <div className="flex items-start gap-3">
                          <div className="p-2 bg-gradient-to-br from-white/40 to-white/20 dark:from-gray-800/40 dark:to-gray-800/20 backdrop-blur-sm rounded-lg shadow-md border border-white/20">
                            <Users className="h-5 w-5 text-indigo-500" />
                          </div>
                          <div>
                            <p className="text-xs text-muted-foreground">Time to Doctor</p>
                            <p className="text-lg font-bold">
                              {typeof (activeSubmission as any).timeToSeeDoctor === 'object' 
                                ? `${(activeSubmission as any).timeToSeeDoctor.hours || 0}h ${(activeSubmission as any).timeToSeeDoctor.minutes || 0}m`
                                : (activeSubmission as any).timeToSeeDoctor}
                            </p>
                          </div>
                        </div>
                      )}
                      
                      {/* Triage Category if available */}
                      {(activeSubmission as any)?.triageCategory && (
                        <div className="flex items-start gap-3">
                          <div className="p-2 bg-gradient-to-br from-white/40 to-white/20 dark:from-gray-800/40 dark:to-gray-800/20 backdrop-blur-sm rounded-lg shadow-md border border-white/20">
                            <AlertCircle className="h-5 w-5 text-red-500" />
                          </div>
                          <div>
                            <p className="text-xs text-muted-foreground">Triage Level</p>
                            <p className="text-sm font-bold">
                              {(activeSubmission as any).triageCategory}
                            </p>
                          </div>
                        </div>
                      )}
                      
                      {/* Overall Hospital Rating - Show only if no other metrics available */}
                      {!((activeSubmission as any)?.waitTime || 
                         (activeSubmission as any)?.lengthOfStay || 
                         (activeSubmission as any)?.timeToAnalgesia ||
                         (activeSubmission as any)?.painScore ||
                         (activeSubmission as any)?.painLevel ||
                         (activeSubmission as any)?.timeToSeeDoctor) && (
                        <div className="flex items-start gap-3">
                          <div className="p-2 bg-gradient-to-br from-white/40 to-white/20 dark:from-gray-800/40 dark:to-gray-800/20 backdrop-blur-sm rounded-lg shadow-md border border-white/20">
                            <Star className="h-5 w-5 text-yellow-500" />
                          </div>
                          <div>
                            <p className="text-xs text-muted-foreground">Overall Rating</p>
                            <p className="text-lg font-bold">{activeSubmission.rating}/10</p>
                          </div>
                        </div>
                      )}
                    </div>
                    
                    {/* Experience Summary Bar - Only for feedback surveys */}
                    {!isConsent && (
                      <div className="mt-4 pt-4 border-t">
                        <div className="flex items-center justify-between mb-2">
                          <span className="text-sm font-medium">Overall Experience</span>
                          <span className="text-sm text-muted-foreground">{activeSubmission.rating}/10</span>
                        </div>
                        <div className="w-full bg-gray-200 dark:bg-gray-700 rounded-full h-2.5">
                          <div 
                            className={`h-2.5 rounded-full transition-all ${
                              activeSubmission.rating >= 8 ? 'bg-green-500' :
                              activeSubmission.rating >= 5 ? 'bg-yellow-500' : 'bg-red-500'
                            }`}
                            style={{ width: `${(activeSubmission.rating / 10) * 100}%` }}
                          />
                        </div>
                      </div>
                    )}
                  </CardContent>
                </Card>
                {/* AI Analysis Section - Top Priority */}
                {singleAnalysis && (
                  <Card className="border border-white/30 shadow-xl bg-gradient-to-br from-indigo-500/20 via-purple-500/15 to-pink-500/10 backdrop-blur-lg backdrop-saturate-150">
                    <CardHeader className="bg-gradient-to-r from-indigo-500/10 to-purple-500/10 rounded-t-lg backdrop-blur-sm">
                      <CardTitle className="text-lg flex items-center gap-2 text-gray-800 dark:text-gray-200">
                        <div className="p-2 bg-gradient-to-br from-indigo-500 to-purple-500 rounded-lg shadow-md">
                          <TrendingUp className="h-5 w-5 text-white" />
                        </div>
                        AI Analysis Summary
                      </CardTitle>
                    </CardHeader>
                    <CardContent className="bg-gradient-to-b from-white/30 to-white/20 dark:from-gray-800/30 dark:to-gray-900/20 backdrop-blur-sm">
                      <div className="prose prose-sm max-w-none dark:prose-invert">
                        <ReactMarkdown>{singleAnalysis}</ReactMarkdown>
                      </div>
                    </CardContent>
                  </Card>
                )}
                
                {/* Analysis Actions - Only show for feedback surveys */}
                {!isConsent && (
                  <div className="flex flex-wrap gap-2 p-4 bg-gradient-to-r from-white/30 via-blue-50/20 to-indigo-50/20 dark:from-gray-800/30 dark:via-blue-950/20 dark:to-indigo-950/20 backdrop-blur-md rounded-lg border border-white/30 shadow-lg">
                    <Button
                      onClick={async () => {
                        if (!activeSubmission) return
                        setSingleLoading(true)
                        const { analyzeSingleFeedback } = await import('./actions')
                        const res = await analyzeSingleFeedback({ 
                          rating: activeSubmission.rating, 
                        hospitalInteraction: activeSubmission.hospitalInteraction,
                        location: (activeSubmission as any).hospital || 'Various Hospitals'
                      })
                      if (!res.error) setSingleAnalysis(res.summary || null)
                      setSingleLoading(false)
                    }}
                    disabled={singleLoading}
                    className={singleAnalysis 
                      ? "bg-white/50 hover:bg-white/70 dark:bg-gray-800/50 dark:hover:bg-gray-800/70 text-gray-800 dark:text-gray-200 border border-white/20 shadow-md" 
                      : "bg-gradient-to-r from-blue-500 to-indigo-500 hover:from-blue-600 hover:to-indigo-600 text-white shadow-lg"}
                  >
                    {singleLoading ? (
                      <>
                        <Loader className="mr-2 h-4 w-4 animate-spin" />
                        Analyzing...
                      </>
                    ) : singleAnalysis ? (
                      'Re-analyze Response'
                    ) : (
                      'Generate AI Analysis'
                    )}
                  </Button>
                  {singleAnalysis && (
                    <Button
                      className="bg-white/50 hover:bg-white/70 dark:bg-gray-800/50 dark:hover:bg-gray-800/70 text-gray-800 dark:text-gray-200 border border-white/20 shadow-md"
                      onClick={async () => {
                        const { generateAnalysisPdf } = await import('./actions')
                        const res = await generateAnalysisPdf({ 
                          title: 'Individual Feedback Analysis', 
                          surveyId: String(activeSubmission.surveyId), 
                          analysisMarkdown: singleAnalysis || '' 
                        })
                        if (res.error || !res.pdfBase64) return
                        const link = document.createElement('a')
                        link.href = `data:application/pdf;base64,${res.pdfBase64}`
                        link.download = `analysis-${activeSubmission.id}.pdf`
                        link.click()
                      }}
                    >
                      <FileText className="mr-2 h-4 w-4" />
                      Download Report PDF
                    </Button>
                  )}
                  </div>
                )}

                {/* Organized Submission Data Table */}
                <Card className="border border-white/30 shadow-xl bg-gradient-to-br from-white/50 to-gray-50/30 dark:from-gray-800/50 dark:to-gray-900/30 backdrop-blur-lg backdrop-saturate-150">
                  <CardHeader className="bg-gradient-to-r from-gray-500/10 to-blue-500/10 rounded-t-lg backdrop-blur-sm">
                    <CardTitle className="text-lg text-gray-800 dark:text-gray-200">Submission Data</CardTitle>
                    <CardDescription className="text-gray-600 dark:text-gray-400">Structured view of all response fields</CardDescription>
                  </CardHeader>
                  <CardContent className="bg-gradient-to-b from-white/30 to-white/20 dark:from-gray-800/30 dark:to-gray-900/20 backdrop-blur-sm">
                    <Table>
                      <TableBody>
                        <TableRow>
                          <TableCell className="font-medium w-1/3">Submission ID</TableCell>
                          <TableCell className="font-mono text-sm">{activeSubmission.id}</TableCell>
                        </TableRow>
                        <TableRow>
                          <TableCell className="font-medium">Date & Time</TableCell>
                          <TableCell>{new Date(activeSubmission.submittedAt).toISOString().replace('T', ' ').split('.')[0]}</TableCell>
                        </TableRow>
                        <TableRow>
                          <TableCell className="font-medium">Survey ID</TableCell>
                          <TableCell>{activeSubmission.surveyId}</TableCell>
                        </TableRow>
                        <TableRow>
                          <TableCell className="font-medium">Overall Rating</TableCell>
                          <TableCell>
                            <div className="flex items-center gap-2">
                              <span className="text-lg font-semibold">{activeSubmission.rating}/10</span>
                              <div className="flex gap-0.5">
                                {[...Array(10)].map((_, i) => (
                                  <Star 
                                    key={i} 
                                    className={`h-4 w-4 ${i < activeSubmission.rating ? 'fill-yellow-400 text-yellow-400' : 'text-gray-300'}`} 
                                  />
                                ))}
                  </div>
                            </div>
                          </TableCell>
                        </TableRow>
                        <TableRow>
                          <TableCell className="font-medium align-top">Hospital Experience</TableCell>
                          <TableCell>
                            <div className="whitespace-pre-wrap break-words max-w-md">
                              {activeSubmission.hospitalInteraction || 'No description provided'}
                  </div>
                          </TableCell>
                        </TableRow>
                        {/* Dynamic fields from submission */}
                        {Object.entries(activeSubmission).map(([key, value]) => {
                          // Skip already displayed fields
                          if (['id', 'submittedAt', 'surveyId', 'rating', 'hospitalInteraction'].includes(key)) {
                            return null
                          }
                          // Format field name
                          const fieldName = key.replace(/([A-Z])/g, ' $1').replace(/^./, str => str.toUpperCase())
                          return (
                            <TableRow key={key}>
                              <TableCell className="font-medium">{fieldName}</TableCell>
                              <TableCell>
                                {typeof value === 'object' && value !== null ? (
                                  <pre className="text-xs bg-muted p-2 rounded overflow-x-auto">
                                    {JSON.stringify(value, null, 2)}
                                  </pre>
                                ) : (
                                  String(value)
                                )}
                              </TableCell>
                            </TableRow>
                          )
                        })}
                      </TableBody>
                    </Table>
                  </CardContent>
                </Card>

                {/* Raw Data Collapsible - Optional for debugging */}
                <details className="rounded-lg border border-white/30 bg-gradient-to-br from-white/40 to-gray-50/30 dark:from-gray-800/40 dark:to-gray-900/30 backdrop-blur-md backdrop-saturate-150 p-4 shadow-lg">
                  <summary className="cursor-pointer text-sm text-gray-600 dark:text-gray-400 font-medium hover:text-gray-800 dark:hover:text-gray-200 transition-colors">
                    ▶ View Raw JSON Data
                  </summary>
                  <pre className="mt-3 max-h-64 overflow-auto rounded-lg bg-gradient-to-br from-black/5 to-blue-900/5 dark:from-black/20 dark:to-indigo-900/20 backdrop-blur-sm p-4 text-xs font-mono text-gray-700 dark:text-gray-300 border border-white/20">
                    {JSON.stringify(activeSubmission, null, 2)}
                  </pre>
                </details>
              </div>
            )}
            <DialogFooter className="flex-shrink-0 border-t border-white/20 pt-4 bg-gradient-to-r from-blue-500/10 via-indigo-500/10 to-purple-500/10 backdrop-blur-md rounded-b-lg">
              <Button 
                className="bg-red-500 hover:bg-red-600 text-white shadow-lg hover:shadow-xl transition-all duration-200" 
                onClick={closeSubmissionModal}
              >
                Close
              </Button>
            </DialogFooter>
          </DialogContent>
        </Dialog>
            {/* Pagination - Mobile Optimized */}
            <div className="mt-4 flex flex-col sm:flex-row items-center justify-between gap-3">
              <div className="text-sm text-muted-foreground">
                Page {currentPage} of {totalPages} ({filtered.length} total submissions)
              </div>
              <Pagination>
                <PaginationContent>
                  <PaginationItem>
                    <PaginationPrevious
                      onClick={() => handlePageChange(currentPage - 1)}
                      className={currentPage === 1 ? 'pointer-events-none opacity-50' : 'cursor-pointer'}
                    />
                  </PaginationItem>
                  {/* Show fewer page numbers on mobile */}
                  <div className="hidden sm:flex">
                    {[...Array(Math.min(5, totalPages))].map((_, i) => (
                      <PaginationItem key={i}>
                        <PaginationLink
                          onClick={() => handlePageChange(i + 1)}
                          isActive={currentPage === i + 1}
                          className="cursor-pointer"
                        >
                          {i + 1}
                        </PaginationLink>
                      </PaginationItem>
                    ))}
                  </div>
                  {/* Mobile: Show current page only */}
                  <div className="flex sm:hidden">
                    <PaginationItem>
                      <PaginationLink isActive className="cursor-default">
                        {currentPage}
                      </PaginationLink>
                    </PaginationItem>
                  </div>
                  <PaginationItem>
                    <PaginationNext
                      onClick={() => handlePageChange(currentPage + 1)}
                      className={currentPage === totalPages ? 'pointer-events-none opacity-50' : 'cursor-pointer'}
                    />
                  </PaginationItem>
                </PaginationContent>
              </Pagination>
            </div>
          </CardContent>
        </Card>
        </div>
      </div>

      {/* Floating AI Chat Button */}
      <FloatingChatButton
        onSendQuery={async (query: string) => {
          const { chatWithFeedbackData } = await import('./actions');
          const result = await chatWithFeedbackData(query, selectedSurvey);
          if (result.error) {
            throw new Error(result.error);
          }
          return result.response || 'No response received.';
        }}
        surveyId={selectedSurvey}
        surveyType={(isAllSurveysMode ? 'overview' : (isConsent ? 'consent' : 'feedback')) as 'overview' | 'consent' | 'feedback'}
      />

      {/* Export Dialog */}
      <Dialog open={showExportDialog} onOpenChange={setShowExportDialog}>
        <DialogContent className="sm:max-w-md">
          <DialogHeader>
            <DialogTitle>Export Data</DialogTitle>
            <DialogDescription>
              Download {isConsent ? 'consent form' : 'feedback'} submissions in CSV or Excel format
            </DialogDescription>
          </DialogHeader>
          <div className="space-y-4 py-4">
            <div className="space-y-2">
              <p className="text-sm text-muted-foreground">
                This will export <span className="font-semibold text-foreground">{filtered.length}</span> submissions based on your current filters.
              </p>
              <div className="rounded-lg bg-muted p-3 space-y-1 text-xs">
                <div className="flex justify-between">
                  <span>Date Range:</span>
                  <span className="font-medium">{dateRange === 'all' ? 'All Time' : dateRange === '7d' ? 'Last 7 Days' : dateRange === '30d' ? 'Last 30 Days' : 'Last 90 Days'}</span>
                </div>
                <div className="flex justify-between">
                  <span>Survey:</span>
                  <span className="font-medium">{selectedSurvey === 'all' ? 'All Surveys' : surveyTitleMap.get(selectedSurvey) || selectedSurvey}</span>
                </div>
                {!isConsent && ratingFilter !== 'all' && (
                  <div className="flex justify-between">
                    <span>Rating:</span>
                    <span className="font-medium">{ratingFilter === 'excellent' ? 'Excellent (8-10)' : ratingFilter === 'good' ? 'Good (5-7)' : 'Poor (0-4)'}</span>
                  </div>
                )}
                {hospitalFilter !== 'all' && (
                  <div className="flex justify-between">
                    <span>{isConsent ? 'Location' : 'Hospital'}:</span>
                    <span className="font-medium">{hospitalFilter}</span>
                  </div>
                )}
              </div>
            </div>
          </div>
          <DialogFooter className="flex-col sm:flex-row gap-2">
            <Button variant="outline" onClick={() => setShowExportDialog(false)}>
              Cancel
            </Button>
            <Button 
              onClick={() => {
                exportToCSV()
                setShowExportDialog(false)
              }}
              variant="outline"
              className="flex items-center gap-2"
            >
              <FileSpreadsheet className="h-4 w-4" />
              Export CSV
            </Button>
            <Button 
              onClick={() => {
                exportToExcel()
                setShowExportDialog(false)
              }}
              className="flex items-center gap-2"
            >
              <Download className="h-4 w-4" />
              Export Excel
            </Button>
          </DialogFooter>
        </DialogContent>
      </Dialog>

      {/* Keyboard Shortcuts Help Dialog */}
      <Dialog open={showKeyboardHelp} onOpenChange={setShowKeyboardHelp}>
        <DialogContent className="sm:max-w-lg">
          <DialogHeader>
            <DialogTitle className="flex items-center gap-2">
              <Keyboard className="h-5 w-5" />
              Keyboard Shortcuts
            </DialogTitle>
            <DialogDescription>
              Use these shortcuts to navigate faster
            </DialogDescription>
          </DialogHeader>
          <div className="space-y-4 py-4">
            <div className="space-y-3">
              <div className="flex items-center justify-between py-2 border-b">
                <span className="text-sm">Focus search</span>
                <kbd className="px-2 py-1 text-xs font-semibold text-gray-800 bg-gray-100 border border-gray-200 rounded-lg dark:bg-gray-600 dark:text-gray-100 dark:border-gray-500">
                  {typeof navigator !== 'undefined' && navigator.platform.includes('Mac') ? '⌘' : 'Ctrl'} + K
                </kbd>
              </div>
              <div className="flex items-center justify-between py-2 border-b">
                <span className="text-sm">Export data</span>
                <kbd className="px-2 py-1 text-xs font-semibold text-gray-800 bg-gray-100 border border-gray-200 rounded-lg dark:bg-gray-600 dark:text-gray-100 dark:border-gray-500">
                  {typeof navigator !== 'undefined' && navigator.platform.includes('Mac') ? '⌘' : 'Ctrl'} + E
                </kbd>
              </div>
              <div className="flex items-center justify-between py-2 border-b">
                <span className="text-sm">Refresh data</span>
                <kbd className="px-2 py-1 text-xs font-semibold text-gray-800 bg-gray-100 border border-gray-200 rounded-lg dark:bg-gray-600 dark:text-gray-100 dark:border-gray-500">
                  {typeof navigator !== 'undefined' && navigator.platform.includes('Mac') ? '⌘' : 'Ctrl'} + R
                </kbd>
              </div>
              <div className="flex items-center justify-between py-2 border-b">
                <span className="text-sm">Clear all filters</span>
                <kbd className="px-2 py-1 text-xs font-semibold text-gray-800 bg-gray-100 border border-gray-200 rounded-lg dark:bg-gray-600 dark:text-gray-100 dark:border-gray-500">
                  Esc
                </kbd>
              </div>
              <div className="flex items-center justify-between py-2">
                <span className="text-sm">Show shortcuts</span>
                <kbd className="px-2 py-1 text-xs font-semibold text-gray-800 bg-gray-100 border border-gray-200 rounded-lg dark:bg-gray-600 dark:text-gray-100 dark:border-gray-500">
                  ?
                </kbd>
              </div>
            </div>
          </div>
          <DialogFooter>
            <Button variant="outline" onClick={() => setShowKeyboardHelp(false)}>
              Close
            </Button>
          </DialogFooter>
        </DialogContent>
      </Dialog>
    </>
  )
}<|MERGE_RESOLUTION|>--- conflicted
+++ resolved
@@ -954,19 +954,11 @@
         <div className="space-y-3 sm:space-y-4">
           <div className="flex flex-col sm:flex-row sm:items-center sm:justify-between gap-3">
             <div>
-<<<<<<< HEAD
-              <h1 className="text-2xl font-bold">
-                {dashboardTitle}
-              </h1>
-              <p className="text-muted-foreground">
-                {dashboardDescription}
-=======
               <h1 className="text-xl sm:text-2xl font-bold">
                 {isAllSurveysMode ? 'Survey Overview Dashboard' : isConsent ? 'Consent Form Submissions' : 'Feedback Dashboard'}
               </h1>
               <p className="text-sm sm:text-base text-muted-foreground">
                 {isAllSurveysMode ? 'High-level insights across all survey submissions' : isConsent ? 'SCAGO Digital Consent & Information Collection' : 'Comprehensive hospital experience analytics'}
->>>>>>> ea2cd51e
               </p>
             </div>
             <div className="flex items-center gap-3">
